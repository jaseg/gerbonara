#! /usr/bin/env python
# -*- coding: utf-8 -*-

# copyright 2014 Hamilton Kibbe <ham@hamiltonkib.be>
# Modified from parser.py by Paulo Henrique Silva <ph.silva@gmail.com>
#
# Licensed under the Apache License, Version 2.0 (the "License");
# you may not use this file except in compliance with the License.
# You may obtain a copy of the License at

#     http://www.apache.org/licenses/LICENSE-2.0

# Unless required by applicable law or agreed to in writing, software
# distributed under the License is distributed on an "AS IS" BASIS,
# WITHOUT WARRANTIES OR CONDITIONS OF ANY KIND, either express or implied.
# See the License for the specific language governing permissions and
# limitations under the License.
""" This module provides an RS-274-X class and parser.
"""

import copy
import json
import re
import sys

try:
    from cStringIO import StringIO
except(ImportError):
    from io import StringIO

from .gerber_statements import *
from .primitives import *
from .cam import CamFile, FileSettings
from .utils import sq_distance


def read(filename):
    """ Read data from filename and return a GerberFile

    Parameters
    ----------
    filename : string
        Filename of file to parse

    Returns
    -------
    file : :class:`gerber.rs274x.GerberFile`
        A GerberFile created from the specified file.
    """
    return GerberParser().parse(filename)


def loads(data, filename=None):
    """ Generate a GerberFile object from rs274x data in memory

    Parameters
    ----------
    data : string
        string containing gerber file contents

    filename : string, optional
        string containing the filename of the data source

    Returns
    -------
    file : :class:`gerber.rs274x.GerberFile`
        A GerberFile created from the specified file.
    """
    return GerberParser().parse_raw(data, filename)


class GerberFile(CamFile):
    """ A class representing a single gerber file

    The GerberFile class represents a single gerber file.

    Parameters
    ----------
    statements : list
        list of gerber file statements

    settings : dict
        Dictionary of gerber file settings

    filename : string
        Filename of the source gerber file

    Attributes
    ----------
    comments: list of strings
        List of comments contained in the gerber file.

    size : tuple, (<float>, <float>)
        Size in [self.units] of the layer described by the gerber file.

    bounds: tuple, ((<float>, <float>), (<float>, <float>))
        boundaries of the layer described by the gerber file.
        `bounds` is stored as ((min x, max x), (min y, max y))

    """

<<<<<<< HEAD
    def __init__(self, statements, settings, primitives, apertures, filename=None):
=======
    def __init__(self, statements, settings, primitives, filename=None):
>>>>>>> 22e668c7
        super(GerberFile, self).__init__(statements, settings, primitives, filename)

        self.apertures = apertures

    @property
    def comments(self):
        return [comment.comment for comment in self.statements
                if isinstance(comment, CommentStmt)]

    @property
    def size(self):
        xbounds, ybounds = self.bounds
        return (xbounds[1] - xbounds[0], ybounds[1] - ybounds[0])

    @property
    def bounds(self):
        min_x = min_y = 1000000
        max_x = max_y = -1000000

        for stmt in [stmt for stmt in self.statements if isinstance(stmt, CoordStmt)]:
            if stmt.x is not None:
                min_x = min(stmt.x, min_x)
                max_x = max(stmt.x, max_x)

            if stmt.y is not None:
                min_y = min(stmt.y, min_y)
                max_y = max(stmt.y, max_y)

        return ((min_x, max_x), (min_y, max_y))

    @property
    def bounding_box(self):
        min_x = min_y = 1000000
        max_x = max_y = -1000000

        for prim in self.primitives:
            bounds = prim.bounding_box
            min_x = min(bounds[0][0], min_x)
            max_x = max(bounds[0][1], max_x)

            min_y = min(bounds[1][0], min_y)
            max_y = max(bounds[1][1], max_y)

        return ((min_x, max_x), (min_y, max_y))

    def write(self, filename, settings=None):
        """ Write data out to a gerber file
        """
        with open(filename, 'w') as f:
            for statement in self.statements:
                f.write(statement.to_gerber(settings or self.settings))
                f.write("\n")

    def to_inch(self):
        if self.units != 'inch':
            self.units = 'inch'
            for statement in self.statements:
                statement.to_inch()
            for primitive in self.primitives:
                primitive.to_inch()

    def to_metric(self):
        if self.units != 'metric':
            self.units = 'metric'
            for statement in self.statements:
                statement.to_metric()
            for primitive in self.primitives:
                primitive.to_metric()

    def offset(self, x_offset=0,  y_offset=0):
        for statement in self.statements:
            statement.offset(x_offset, y_offset)
        for primitive in self.primitives:
            primitive.offset(x_offset, y_offset)


class GerberParser(object):
    """ GerberParser
    """
    NUMBER = r"[\+-]?\d+"
    DECIMAL = r"[\+-]?\d+([.]?\d+)?"
    STRING = r"[a-zA-Z0-9_+\-/!?<>”’(){}.\|&@# :]+"
    NAME = r"[a-zA-Z_$\.][a-zA-Z_$\.0-9+\-]+"

    FS = r"(?P<param>FS)(?P<zero>(L|T|D))?(?P<notation>(A|I))[NG0-9]*X(?P<x>[0-7][0-7])Y(?P<y>[0-7][0-7])[DM0-9]*"
    MO = r"(?P<param>MO)(?P<mo>(MM|IN))"
    LP = r"(?P<param>LP)(?P<lp>(D|C))"
    AD_CIRCLE = r"(?P<param>AD)D(?P<d>\d+)(?P<shape>C)[,]?(?P<modifiers>[^,%]*)"
    AD_RECT = r"(?P<param>AD)D(?P<d>\d+)(?P<shape>R)[,](?P<modifiers>[^,%]*)"
    AD_OBROUND = r"(?P<param>AD)D(?P<d>\d+)(?P<shape>O)[,](?P<modifiers>[^,%]*)"
    AD_POLY = r"(?P<param>AD)D(?P<d>\d+)(?P<shape>P)[,](?P<modifiers>[^,%]*)"
    AD_MACRO = r"(?P<param>AD)D(?P<d>\d+)(?P<shape>{name})[,]?(?P<modifiers>[^,%]*)".format(name=NAME)
    AM = r"(?P<param>AM)(?P<name>{name})\*(?P<macro>[^%]*)".format(name=NAME)

    # begin deprecated
    AS = r"(?P<param>AS)(?P<mode>(AXBY)|(AYBX))"
    IN = r"(?P<param>IN)(?P<name>.*)"
    IP = r"(?P<param>IP)(?P<ip>(POS|NEG))"
    IR = r"(?P<param>IR)(?P<angle>{number})".format(number=NUMBER)
    MI = r"(?P<param>MI)(A(?P<a>0|1))?(B(?P<b>0|1))?"
    OF = r"(?P<param>OF)(A(?P<a>{decimal}))?(B(?P<b>{decimal}))?".format(decimal=DECIMAL)
    SF = r"(?P<param>SF)(?P<discarded>.*)"
    LN = r"(?P<param>LN)(?P<name>.*)"
    DEPRECATED_UNIT = re.compile(r'(?P<mode>G7[01])\*')
    DEPRECATED_FORMAT = re.compile(r'(?P<format>G9[01])\*')
    # end deprecated

    PARAMS = (FS, MO, LP, AD_CIRCLE, AD_RECT, AD_OBROUND, AD_POLY,
              AD_MACRO, AM, AS, IN, IP, IR, MI, OF, SF, LN)

    PARAM_STMT = [re.compile(r"%?{0}\*%?".format(p)) for p in PARAMS]

    COORD_FUNCTION = r"G0?[123]"
    COORD_OP = r"D0?[123]"

    COORD_STMT = re.compile((
        r"(?P<function>{function})?"
        r"(X(?P<x>{number}))?(Y(?P<y>{number}))?"
        r"(I(?P<i>{number}))?(J(?P<j>{number}))?"
        r"(?P<op>{op})?\*".format(number=NUMBER, function=COORD_FUNCTION, op=COORD_OP)))

    APERTURE_STMT = re.compile(r"(?P<deprecated>(G54)|(G55))?D(?P<d>\d+)\*")

    COMMENT_STMT = re.compile(r"G0?4(?P<comment>[^*]*)(\*)?")

    EOF_STMT = re.compile(r"(?P<eof>M[0]?[012])\*")

    REGION_MODE_STMT = re.compile(r'(?P<mode>G3[67])\*')
    QUAD_MODE_STMT = re.compile(r'(?P<mode>G7[45])\*')

    def __init__(self):
        self.settings = FileSettings()
        self.statements = []
        self.primitives = []
        self.apertures = {}
        self.macros = {}
        self.current_region = None
        self.x = 0
        self.y = 0
        self.op = "D02"
        self.aperture = 0
        self.interpolation = 'linear'
        self.direction = 'clockwise'
        self.image_polarity = 'positive'
        self.level_polarity = 'dark'
        self.region_mode = 'off'
        self.quadrant_mode = 'multi-quadrant'
        self.step_and_repeat = (1, 1, 0, 0)

    def parse(self, filename):
        with open(filename, "rU") as fp:
            data = fp.read()
        return self.parse_raw(data, filename)

    def parse_raw(self, data, filename=None):
        for stmt in self._parse(self._split_commands(data)):
            self.evaluate(stmt)
            self.statements.append(stmt)

        # Initialize statement units
        for stmt in self.statements:
            stmt.units = self.settings.units

        return GerberFile(self.statements, self.settings, self.primitives, self.apertures.values(), filename)

    def _split_commands(self, data):
        """
        Split the data into commands. Commands end with * (and also newline to help with some badly formatted files)
        """

        length = len(data)
        start = 0
        in_header = True

        for cur in range(0, length):

            val = data[cur]

            if val == '%' and start == cur:
                in_header = True
                continue

            if val == '\r' or val == '\n':
                if start != cur:
                    yield data[start:cur]
                start = cur + 1

            elif not in_header and val == '*':
                yield data[start:cur + 1]
                start = cur + 1

            elif in_header and val == '%':
                yield data[start:cur + 1]
                start = cur + 1
                in_header = False

    def dump_json(self):
        stmts = {"statements": [stmt.__dict__ for stmt in self.statements]}
        return json.dumps(stmts)

    def dump_str(self):
        string = ""
        for stmt in self.statements:
            string += str(stmt) + "\n"
        return string

    def _parse(self, data):
        oldline = ''

        for line in data:
            line = oldline + line.strip()

            # skip empty lines
            if not len(line):
                continue

            # deal with multi-line parameters
            if line.startswith("%") and not line.endswith("%") and not "%" in line[1:]:
                oldline = line
                continue

            did_something = True  # make sure we do at least one loop
            while did_something and len(line) > 0:
                did_something = False

                # consume empty data blocks
                if line[0] == '*':
                    line = line[1:]
                    did_something = True
                    continue

                # coord
                (coord, r) = _match_one(self.COORD_STMT, line)
                if coord:
                    yield CoordStmt.from_dict(coord, self.settings)
                    line = r
                    did_something = True
                    continue

                # aperture selection
                (aperture, r) = _match_one(self.APERTURE_STMT, line)
                if aperture:
                    yield ApertureStmt(**aperture)
                    did_something = True
                    line = r
                    continue

                # parameter
                (param, r) = _match_one_from_many(self.PARAM_STMT, line)

                if param:
                    if param["param"] == "FS":
                        stmt = FSParamStmt.from_dict(param)
                        self.settings.zero_suppression = stmt.zero_suppression
                        self.settings.format = stmt.format
                        self.settings.notation = stmt.notation
                        yield stmt
                    elif param["param"] == "MO":
                        stmt = MOParamStmt.from_dict(param)
                        self.settings.units = stmt.mode
                        yield stmt
                    elif param["param"] == "LP":
                        yield LPParamStmt.from_dict(param)
                    elif param["param"] == "AD":
                        yield ADParamStmt.from_dict(param)
                    elif param["param"] == "AM":
                        stmt = AMParamStmt.from_dict(param)
                        stmt.units = self.settings.units
                        yield stmt
                    elif param["param"] == "OF":
                        yield OFParamStmt.from_dict(param)
                    elif param["param"] == "IN":
                        yield INParamStmt.from_dict(param)
                    elif param["param"] == "LN":
                        yield LNParamStmt.from_dict(param)
                    # deprecated commands AS, IN, IP, IR, MI, OF, SF, LN
                    elif param["param"] == "AS":
                        yield ASParamStmt.from_dict(param)
                    elif param["param"] == "IN":
                        yield INParamStmt.from_dict(param)
                    elif param["param"] == "IP":
                        yield IPParamStmt.from_dict(param)
                    elif param["param"] == "IR":
                        yield IRParamStmt.from_dict(param)
                    elif param["param"] == "MI":
                        yield MIParamStmt.from_dict(param)
                    elif param["param"] == "OF":
                        yield OFParamStmt.from_dict(param)
                    elif param["param"] == "SF":
                        yield SFParamStmt.from_dict(param)
                    elif param["param"] == "LN":
                        yield LNParamStmt.from_dict(param)
                    else:
                        yield UnknownStmt(line)

                    did_something = True
                    line = r
                    continue

                # Region Mode
                (mode, r) = _match_one(self.REGION_MODE_STMT, line)
                if mode:
                    yield RegionModeStmt.from_gerber(line)
                    line = r
                    did_something = True
                    continue

                # Quadrant Mode
                (mode, r) = _match_one(self.QUAD_MODE_STMT, line)
                if mode:
                    yield QuadrantModeStmt.from_gerber(line)
                    line = r
                    did_something = True
                    continue

                # comment
                (comment, r) = _match_one(self.COMMENT_STMT, line)
                if comment:
                    yield CommentStmt(comment["comment"])
                    did_something = True
                    line = r
                    continue

                # deprecated codes
                (deprecated_unit, r) = _match_one(self.DEPRECATED_UNIT, line)
                if deprecated_unit:
                    stmt = MOParamStmt(param="MO", mo="inch" if "G70" in
                                       deprecated_unit["mode"] else "metric")
                    self.settings.units = stmt.mode
                    yield stmt
                    line = r
                    did_something = True
                    continue

                (deprecated_format, r) = _match_one(self.DEPRECATED_FORMAT, line)
                if deprecated_format:
                    yield DeprecatedStmt.from_gerber(line)
                    line = r
                    did_something = True
                    continue

                # eof
                (eof, r) = _match_one(self.EOF_STMT, line)
                if eof:
                    yield EofStmt()
                    did_something = True
                    line = r
                    continue

                if line.find('*') > 0:
                    yield UnknownStmt(line)
                    did_something = True
                    line = ""
                    continue

            oldline = line

    def evaluate(self, stmt):
        """ Evaluate Gerber statement and update image accordingly.

        This method is called once for each statement in the file as it
        is parsed.

        Parameters
        ----------
        statement : Statement
            Gerber/Excellon statement to evaluate.

        """
        if isinstance(stmt, CoordStmt):
            self._evaluate_coord(stmt)

        elif isinstance(stmt, ParamStmt):
            self._evaluate_param(stmt)

        elif isinstance(stmt, ApertureStmt):
            self._evaluate_aperture(stmt)

        elif isinstance(stmt, (RegionModeStmt, QuadrantModeStmt)):
            self._evaluate_mode(stmt)

        elif isinstance(stmt, (CommentStmt, UnknownStmt, DeprecatedStmt, EofStmt)):
            return

        else:
            raise Exception("Invalid statement to evaluate")

    def _define_aperture(self, d, shape, modifiers):
        aperture = None
        if shape == 'C':
            diameter = modifiers[0][0]

            if len(modifiers[0]) >= 2:
                hole_diameter = modifiers[0][1]
            else:
                hole_diameter = None

            aperture = Circle(position=None, diameter=diameter, hole_diameter=hole_diameter, units=self.settings.units)
        elif shape == 'R':
            width = modifiers[0][0]
            height = modifiers[0][1]

            if len(modifiers[0]) >= 3:
                hole_diameter = modifiers[0][2]
            else:
                hole_diameter = None

            aperture = Rectangle(position=None, width=width, height=height, hole_diameter=hole_diameter, units=self.settings.units)
        elif shape == 'O':
            width = modifiers[0][0]
            height = modifiers[0][1]

            if len(modifiers[0]) >= 3:
                hole_diameter = modifiers[0][2]
            else:
                hole_diameter = None

            aperture = Obround(position=None, width=width, height=height, hole_diameter=hole_diameter, units=self.settings.units)
        elif shape == 'P':
<<<<<<< HEAD
            outer_diameter = modifiers[0][0]
            number_vertices = int(modifiers[0][1])
            if len(modifiers[0]) > 2:
                rotation = modifiers[0][2]
            else:
                rotation = 0

            if len(modifiers[0]) > 3:
                hole_diameter = modifiers[0][3]
            else:
                hole_diameter = None
            aperture = Polygon(position=None, sides=number_vertices, radius=outer_diameter/2.0, hole_diameter=hole_diameter, rotation=rotation)
=======
            diameter = modifiers[0][0]
            sides = modifiers[0][1]
            aperture = Polygon(position=None, radius=diameter/2.0, sides=sides)
>>>>>>> 22e668c7
        else:
            aperture = self.macros[shape].build(modifiers)

        aperture.units = self.settings.units
        self.apertures[d] = aperture

    def _evaluate_mode(self, stmt):
        if stmt.type == 'RegionMode':
            if self.region_mode == 'on' and stmt.mode == 'off':
<<<<<<< HEAD
                # Sometimes we have regions that have no points. Skip those
                if self.current_region:
                    self.primitives.append(Region(self.current_region,
                                                  level_polarity=self.level_polarity, units=self.settings.units))

=======
                self.primitives.append(Region(self.current_region,
                                              level_polarity=self.level_polarity))
>>>>>>> 22e668c7
                self.current_region = None
            self.region_mode = stmt.mode
        elif stmt.type == 'QuadrantMode':
            self.quadrant_mode = stmt.mode

    def _evaluate_param(self, stmt):
        if stmt.param == "FS":
            self.settings.zero_suppression = stmt.zero_suppression
            self.settings.format = stmt.format
            self.settings.notation = stmt.notation
        elif stmt.param == "MO":
            self.settings.units = stmt.mode
        elif stmt.param == "IP":
            self.image_polarity = stmt.ip
        elif stmt.param == "LP":
            self.level_polarity = stmt.lp
        elif stmt.param == "AM":
            self.macros[stmt.name] = stmt
        elif stmt.param == "AD":
            self._define_aperture(stmt.d, stmt.shape, stmt.modifiers)

    def _evaluate_coord(self, stmt):
        x = self.x if stmt.x is None else stmt.x
        y = self.y if stmt.y is None else stmt.y

        if stmt.function in ("G01", "G1"):
            self.interpolation = 'linear'
        elif stmt.function in ('G02', 'G2', 'G03', 'G3'):
            self.interpolation = 'arc'
            self.direction = ('clockwise' if stmt.function in
                              ('G02', 'G2') else 'counterclockwise')
<<<<<<< HEAD

        if stmt.only_function:
            # Sometimes we get a coordinate statement
            # that only sets the function. If so, don't
            # try futher otherwise that might draw/flash something
            return
=======
>>>>>>> 22e668c7

        if stmt.op:
            self.op = stmt.op
        else:
            # no implicit op allowed, force here if coord block doesn't have it
            stmt.op = self.op

        if self.op == "D01" or self.op == "D1":
            start = (self.x, self.y)
            end = (x, y)

            if self.interpolation == 'linear':
                if self.region_mode == 'off':
                    self.primitives.append(Line(start, end,
                                                self.apertures[self.aperture],
                                                level_polarity=self.level_polarity,
                                                units=self.settings.units))
                else:
                    # from gerber spec revision J3, Section 4.5, page 55:
                    #  The segments are not graphics objects in themselves; segments are part of region which is the graphics object. The segments have no thickness.
<<<<<<< HEAD
                    # The current aperture is associated with the region.
                    # This has no graphical effect, but allows all its attributes to
                    # be applied to the region.

=======
                    # The current aperture is associated with the region. This
                    # has no graphical effect, but allows all its attributes to
                    # be applied to the region.
>>>>>>> 22e668c7
                    if self.current_region is None:
                        self.current_region = [Line(start, end,
                                                    self.apertures.get(self.aperture,
                                                                       Circle((0, 0), 0)),
                                                    level_polarity=self.level_polarity,
                                                    units=self.settings.units), ]
                    else:
                        self.current_region.append(Line(start, end,
                                                        self.apertures.get(self.aperture,
                                                                           Circle((0, 0), 0)),
                                                        level_polarity=self.level_polarity,
                                                        units=self.settings.units))
            else:
                i = 0 if stmt.i is None else stmt.i
                j = 0 if stmt.j is None else stmt.j
                center = self._find_center(start, end, (i, j))
                if self.region_mode == 'off':
                    self.primitives.append(Arc(start, end, center, self.direction,
                                               self.apertures[self.aperture],
<<<<<<< HEAD
                                               quadrant_mode=self.quadrant_mode,
=======
>>>>>>> 22e668c7
                                               level_polarity=self.level_polarity,
                                               units=self.settings.units))
                else:
                    if self.current_region is None:
                        self.current_region = [Arc(start, end, center, self.direction,
<<<<<<< HEAD
                                                   self.apertures.get(self.aperture, Circle((0,0), 0)),
                                                   quadrant_mode=self.quadrant_mode,
                                                   level_polarity=self.level_polarity,
                                                   units=self.settings.units),]
                    else:
                        self.current_region.append(Arc(start, end, center, self.direction,
                                                       self.apertures.get(self.aperture, Circle((0,0), 0)),
                                                       quadrant_mode=self.quadrant_mode,
                                                       level_polarity=self.level_polarity,
                                                       units=self.settings.units))

        elif self.op == "D02" or self.op == "D2":

            if self.region_mode == "on":
                # D02 in the middle of a region finishes that region and starts a new one
                if self.current_region and len(self.current_region) > 1:
                    self.primitives.append(Region(self.current_region, level_polarity=self.level_polarity, units=self.settings.units))
                self.current_region = None
=======
                                                   self.apertures[self.aperture],
                                                   level_polarity=self.level_polarity,
                                                   units=self.settings.units), ]
                    else:
                        self.current_region.append(Arc(start, end, center, self.direction,
                                                       self.apertures[self.aperture],
                                                       level_polarity=self.level_polarity,
                                                       units=self.settings.units))

        elif self.op == "D02":
            pass
>>>>>>> 22e668c7

        elif self.op == "D03" or self.op == "D3":
            primitive = copy.deepcopy(self.apertures[self.aperture])


            if primitive is not None:

                if not isinstance(primitive, AMParamStmt):
                    primitive.position = (x, y)
                    primitive.level_polarity = self.level_polarity
                    primitive.units = self.settings.units
                    self.primitives.append(primitive)
                else:
                    # Aperture Macro
                    for am_prim in primitive.primitives:
                        renderable = am_prim.to_primitive((x, y),
                                                          self.level_polarity,
                                                          self.settings.units)
                        if renderable is not None:
                            self.primitives.append(renderable)
        self.x, self.y = x, y

    def _find_center(self, start, end, offsets):
        """
        In single quadrant mode, the offsets are always positive, which means there are 4 possible centers.
        The correct center is the only one that results in an arc with sweep angle of less than or equal to 90 degrees
        """

        if self.quadrant_mode == 'single-quadrant':

            # The Gerber spec says single quadrant only has one possible center, and you can detect
            # based on the angle. But for real files, this seems to work better - there is usually
            # only one option that makes sense for the center (since the distance should be the same
            # from start and end). Find the center that makes the most sense
            sqdist_diff_min = sys.maxint
            center = None
            for factors in [(1, 1), (1, -1), (-1, 1), (-1, -1)]:

                test_center = (start[0] + offsets[0] * factors[0], start[1] + offsets[1] * factors[1])

                sqdist_start = sq_distance(start, test_center)
                sqdist_end = sq_distance(end, test_center)

                if abs(sqdist_start - sqdist_end) < sqdist_diff_min:
                    center = test_center
                    sqdist_diff_min = abs(sqdist_start - sqdist_end)

            return center
        else:
            return (start[0] + offsets[0], start[1] + offsets[1])

    def _evaluate_aperture(self, stmt):
        self.aperture = stmt.d


def _match_one(expr, data):
    match = expr.match(data)
    if match is None:
        return ({}, None)
    else:
        return (match.groupdict(), data[match.end(0):])


def _match_one_from_many(exprs, data):
    for expr in exprs:
        match = expr.match(data)
        if match:
            return (match.groupdict(), data[match.end(0):])

    return ({}, None)<|MERGE_RESOLUTION|>--- conflicted
+++ resolved
@@ -99,11 +99,7 @@
 
     """
 
-<<<<<<< HEAD
     def __init__(self, statements, settings, primitives, apertures, filename=None):
-=======
-    def __init__(self, statements, settings, primitives, filename=None):
->>>>>>> 22e668c7
         super(GerberFile, self).__init__(statements, settings, primitives, filename)
 
         self.apertures = apertures
@@ -523,7 +519,6 @@
 
             aperture = Obround(position=None, width=width, height=height, hole_diameter=hole_diameter, units=self.settings.units)
         elif shape == 'P':
-<<<<<<< HEAD
             outer_diameter = modifiers[0][0]
             number_vertices = int(modifiers[0][1])
             if len(modifiers[0]) > 2:
@@ -536,11 +531,6 @@
             else:
                 hole_diameter = None
             aperture = Polygon(position=None, sides=number_vertices, radius=outer_diameter/2.0, hole_diameter=hole_diameter, rotation=rotation)
-=======
-            diameter = modifiers[0][0]
-            sides = modifiers[0][1]
-            aperture = Polygon(position=None, radius=diameter/2.0, sides=sides)
->>>>>>> 22e668c7
         else:
             aperture = self.macros[shape].build(modifiers)
 
@@ -550,16 +540,11 @@
     def _evaluate_mode(self, stmt):
         if stmt.type == 'RegionMode':
             if self.region_mode == 'on' and stmt.mode == 'off':
-<<<<<<< HEAD
                 # Sometimes we have regions that have no points. Skip those
                 if self.current_region:
                     self.primitives.append(Region(self.current_region,
                                                   level_polarity=self.level_polarity, units=self.settings.units))
 
-=======
-                self.primitives.append(Region(self.current_region,
-                                              level_polarity=self.level_polarity))
->>>>>>> 22e668c7
                 self.current_region = None
             self.region_mode = stmt.mode
         elif stmt.type == 'QuadrantMode':
@@ -591,15 +576,12 @@
             self.interpolation = 'arc'
             self.direction = ('clockwise' if stmt.function in
                               ('G02', 'G2') else 'counterclockwise')
-<<<<<<< HEAD
 
         if stmt.only_function:
             # Sometimes we get a coordinate statement
             # that only sets the function. If so, don't
             # try futher otherwise that might draw/flash something
             return
-=======
->>>>>>> 22e668c7
 
         if stmt.op:
             self.op = stmt.op
@@ -620,16 +602,10 @@
                 else:
                     # from gerber spec revision J3, Section 4.5, page 55:
                     #  The segments are not graphics objects in themselves; segments are part of region which is the graphics object. The segments have no thickness.
-<<<<<<< HEAD
                     # The current aperture is associated with the region.
                     # This has no graphical effect, but allows all its attributes to
                     # be applied to the region.
 
-=======
-                    # The current aperture is associated with the region. This
-                    # has no graphical effect, but allows all its attributes to
-                    # be applied to the region.
->>>>>>> 22e668c7
                     if self.current_region is None:
                         self.current_region = [Line(start, end,
                                                     self.apertures.get(self.aperture,
@@ -649,16 +625,12 @@
                 if self.region_mode == 'off':
                     self.primitives.append(Arc(start, end, center, self.direction,
                                                self.apertures[self.aperture],
-<<<<<<< HEAD
                                                quadrant_mode=self.quadrant_mode,
-=======
->>>>>>> 22e668c7
                                                level_polarity=self.level_polarity,
                                                units=self.settings.units))
                 else:
                     if self.current_region is None:
                         self.current_region = [Arc(start, end, center, self.direction,
-<<<<<<< HEAD
                                                    self.apertures.get(self.aperture, Circle((0,0), 0)),
                                                    quadrant_mode=self.quadrant_mode,
                                                    level_polarity=self.level_polarity,
@@ -677,23 +649,9 @@
                 if self.current_region and len(self.current_region) > 1:
                     self.primitives.append(Region(self.current_region, level_polarity=self.level_polarity, units=self.settings.units))
                 self.current_region = None
-=======
-                                                   self.apertures[self.aperture],
-                                                   level_polarity=self.level_polarity,
-                                                   units=self.settings.units), ]
-                    else:
-                        self.current_region.append(Arc(start, end, center, self.direction,
-                                                       self.apertures[self.aperture],
-                                                       level_polarity=self.level_polarity,
-                                                       units=self.settings.units))
-
-        elif self.op == "D02":
-            pass
->>>>>>> 22e668c7
 
         elif self.op == "D03" or self.op == "D3":
             primitive = copy.deepcopy(self.apertures[self.aperture])
-
 
             if primitive is not None:
 
