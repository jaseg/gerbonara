--- conflicted
+++ resolved
@@ -87,14 +87,9 @@
 
     @property
     def copper_layers(self):
-<<<<<<< HEAD
-        return [layer for layer in self.layers if layer.layer_class in
-                ('top', 'bottom', 'internal')]
-=======
         return list(reversed([layer for layer in self.layers if
                               layer.layer_class in
                               ('top', 'bottom', 'internal')]))
->>>>>>> 22e668c7
 
     @property
     def layer_count(self):
