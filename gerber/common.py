--- conflicted
+++ resolved
@@ -62,15 +62,10 @@
 
     fmt = detect_file_format(data)
     if fmt == 'rs274x':
-        return rs274x.loads(data, filename)
+        return rs274x.loads(data, filename=filename)
     elif fmt == 'excellon':
-        return excellon.loads(data, filename)
+        return excellon.loads(data, filename=filename)
     elif fmt == 'ipc_d_356':
-        return ipc356.loads(data, filename)
+        return ipc356.loads(data, filename=filename)
     else:
-<<<<<<< HEAD
-        raise TypeError('Unable to detect file format')
-=======
-        raise ParseError('Unable to detect file format')
-
->>>>>>> 22e668c7
+        raise ParseError('Unable to detect file format')