--- conflicted
+++ resolved
@@ -1,2121 +1,1653 @@
-#! /usr/bin/env python
-# -*- coding: utf-8 -*-
-
-# copyright 2016 Hamilton Kibbe <ham@hamiltonkib.be>
-
-# Licensed under the Apache License, Version 2.0 (the "License");
-# you may not use this file except in compliance with the License.
-# You may obtain a copy of the License at
-
-#     http://www.apache.org/licenses/LICENSE-2.0
-
-# Unless required by applicable law or agreed to in writing, software
-# distributed under the License is distributed on an "AS IS" BASIS,
-# WITHOUT WARRANTIES OR CONDITIONS OF ANY KIND, either express or implied.
-# See the License for the specific language governing permissions and
-# limitations under the License.
-
-
-<<<<<<< HEAD
-
-import math
-from operator import add
-from itertools import combinations
-from .utils import validate_coordinates, inch, metric, convex_hull, rotate_point, nearly_equal
-
-
-=======
-import math
-from operator import add
-from itertools import combinations
-
-from .utils import validate_coordinates, inch, metric, convex_hull
->>>>>>> 22e668c7
-
-
-class Primitive(object):
-    """ Base class for all Cam file primitives
-
-    Parameters
-    ---------
-    level_polarity : string
-        Polarity of the parameter. May be 'dark' or 'clear'. Dark indicates
-        a "positive" primitive, i.e. indicating where coppper should remain,
-        and clear indicates a negative primitive, such as where copper should
-        be removed. clear primitives are often used to create cutouts in region
-        pours.
-
-    rotation : float
-        Rotation of a primitive about its origin in degrees. Positive rotation
-        is counter-clockwise as viewed from the board top.
-
-    units : string
-        Units in which primitive was defined. 'inch' or 'metric'
-
-    net_name : string
-        Name of the electrical net the primitive belongs to
-    """
-
-    def __init__(self, level_polarity='dark', rotation=0, units=None, net_name=None):
-        self.level_polarity = level_polarity
-        self.net_name = net_name
-        self._to_convert = list()
-<<<<<<< HEAD
-        self.id = id
-=======
->>>>>>> 22e668c7
-        self._memoized = list()
-        self._units = units
-        self._rotation = rotation
-        self._cos_theta = math.cos(math.radians(rotation))
-        self._sin_theta = math.sin(math.radians(rotation))
-        self._bounding_box = None
-        self._vertices = None
-        self._segments = None
-
-<<<<<<< HEAD
-    @property
-    def flashed(self):
-        '''Is this a flashed primitive'''
-
-        raise NotImplementedError('Is flashed must be '
-                                  'implemented in subclass')
-
-    def __eq__(self, other):
-        return self.__dict__ == other.__dict__
-
-    @property
-    def units(self):
-        return self._units
-
-    @units.setter
-    def units(self, value):
-        self._changed()
-        self._units = value
-
-    @property
-    def rotation(self):
-        return self._rotation
-
-    @rotation.setter
-    def rotation(self, value):
-        self._changed()
-        self._rotation = value
-        self._cos_theta = math.cos(math.radians(value))
-        self._sin_theta = math.sin(math.radians(value))
-
-    @property
-    def vertices(self):
-        return None
-
-    @property
-    def segments(self):
-        if self._segments is None:
-            if self.vertices is not None and len(self.vertices):
-                self._segments = [segment for segment in
-                                  combinations(self.vertices, 2)]
-        return self._segments
-
-=======
-    def __eq__(self, other):
-        return self.__dict__ == other.__dict__
-
-    @property
-    def units(self):
-        return self._units
-
-    @units.setter
-    def units(self, value):
-        self._changed()
-        self._units = value
-
-    @property
-    def rotation(self):
-        return self._rotation
-
-    @rotation.setter
-    def rotation(self, value):
-        self._changed()
-        self._rotation = value
-        self._cos_theta = math.cos(math.radians(value))
-        self._sin_theta = math.sin(math.radians(value))
-
-    @property
-    def vertices(self):
-        return None
-
-    @property
-    def segments(self):
-        if self._segments is None:
-            if self.vertices is not None and len(self.vertices):
-                self._segments = [segment for segment in
-                                  combinations(self.vertices, 2)]
-        return self._segments
-
->>>>>>> 22e668c7
-    @property
-    def bounding_box(self):
-        """ Calculate axis-aligned bounding box
-
-        will be helpful for sweep & prune during DRC clearance checks.
-
-        Return ((min x, max x), (min y, max y))
-        """
-        raise NotImplementedError('Bounding box calculation must be '
-                                  'implemented in subclass')
-
-    @property
-    def bounding_box_no_aperture(self):
-        """ Calculate bouxing box without considering the aperture
-
-        for most objects, this is the same as the bounding_box, but is different for
-        Lines and Arcs (which are not flashed)
-
-        Return ((min x, max x), (min y, max y))
-        """
-        return self.bounding_box
-
-    def to_inch(self):
-        """ Convert primitive units to inches.
-        """
-        if self.units == 'metric':
-            self.units = 'inch'
-            for attr, value in [(attr, getattr(self, attr))
-                                for attr in self._to_convert]:
-                if hasattr(value, 'to_inch'):
-                    value.to_inch()
-                else:
-                    try:
-                        if len(value) > 1:
-                            if hasattr(value[0], 'to_inch'):
-                                for v in value:
-                                    v.to_inch()
-                            elif isinstance(value[0], tuple):
-                                setattr(self, attr,
-                                        [tuple(map(inch, point))
-                                         for point in value])
-                            else:
-                                setattr(self, attr, tuple(map(inch, value)))
-                    except:
-                        if value is not None:
-                            setattr(self, attr, inch(value))
-
-    def to_metric(self):
-        """ Convert primitive units to metric.
-        """
-        if self.units == 'inch':
-            self.units = 'metric'
-            for attr, value in [(attr, getattr(self, attr))
-                                for attr in self._to_convert]:
-                if hasattr(value, 'to_metric'):
-                    value.to_metric()
-                else:
-                    try:
-                        if len(value) > 1:
-                            if hasattr(value[0], 'to_metric'):
-                                for v in value:
-                                    v.to_metric()
-                            elif isinstance(value[0], tuple):
-                                setattr(self, attr,
-                                        [tuple(map(metric, point))
-                                         for point in value])
-                            else:
-                                setattr(self, attr, tuple(map(metric, value)))
-                    except:
-                        if value is not None:
-                            setattr(self, attr, metric(value))
-
-    def offset(self, x_offset=0, y_offset=0):
-        """ Move the primitive by the specified x and y offset amount.
-<<<<<<< HEAD
-
-        values are specified in the primitive's native units
-        """
-        if hasattr(self, 'position'):
-            self._changed()
-            self.position = tuple([coord + offset for coord, offset
-                                   in zip(self.position,
-                                          (x_offset, y_offset))])
-
-    def to_statement(self):
-        pass
-
-    def _changed(self):
-        """ Clear memoized properties.
-=======
-
-        values are specified in the primitive's native units
-        """
-        if hasattr(self, 'position'):
-            self._changed()
-            self.position = tuple([coord + offset for coord, offset
-                                   in zip(self.position,
-                                          (x_offset, y_offset))])
-
-    def _changed(self):
-        """ Clear memoized properties.
-
-        Forces a recalculation next time any memoized propery is queried.
-        This must be called from a subclass every time a parameter that affects
-        a memoized property is changed. The easiest way to do this is to call
-        _changed() from property.setter methods.
-        """
-        self._bounding_box = None
-        self._vertices = None
-        self._segments = None
-        for attr in self._memoized:
-            setattr(self, attr, None)
->>>>>>> 22e668c7
-
-        Forces a recalculation next time any memoized propery is queried.
-        This must be called from a subclass every time a parameter that affects
-        a memoized property is changed. The easiest way to do this is to call
-        _changed() from property.setter methods.
-        """
-        self._bounding_box = None
-        self._vertices = None
-        self._segments = None
-        for attr in self._memoized:
-            setattr(self, attr, None)
-
-class Line(Primitive):
-    """
-    """
-
-    def __init__(self, start, end, aperture, **kwargs):
-        super(Line, self).__init__(**kwargs)
-        self._start = start
-        self._end = end
-        self.aperture = aperture
-        self._to_convert = ['start', 'end', 'aperture']
-
-    @property
-<<<<<<< HEAD
-    def flashed(self):
-        return False
-
-    @property
-=======
->>>>>>> 22e668c7
-    def start(self):
-        return self._start
-
-    @start.setter
-    def start(self, value):
-        self._changed()
-        self._start = value
-
-    @property
-    def end(self):
-        return self._end
-
-    @end.setter
-    def end(self, value):
-        self._changed()
-        self._end = value
-
-<<<<<<< HEAD
-=======
-
->>>>>>> 22e668c7
-    @property
-    def angle(self):
-        delta_x, delta_y = tuple(
-            [end - start for end, start in zip(self.end, self.start)])
-        angle = math.atan2(delta_y, delta_x)
-        return angle
-
-    @property
-    def bounding_box(self):
-        if self._bounding_box is None:
-            if isinstance(self.aperture, Circle):
-                width_2 = self.aperture.radius
-                height_2 = width_2
-            else:
-                width_2 = self.aperture.width / 2.
-                height_2 = self.aperture.height / 2.
-            min_x = min(self.start[0], self.end[0]) - width_2
-            max_x = max(self.start[0], self.end[0]) + width_2
-            min_y = min(self.start[1], self.end[1]) - height_2
-            max_y = max(self.start[1], self.end[1]) + height_2
-            self._bounding_box = ((min_x, max_x), (min_y, max_y))
-        return self._bounding_box
-
-<<<<<<< HEAD
-    @property
-    def bounding_box_no_aperture(self):
-        '''Gets the bounding box without the aperture'''
-        min_x = min(self.start[0], self.end[0])
-        max_x = max(self.start[0], self.end[0])
-        min_y = min(self.start[1], self.end[1])
-        max_y = max(self.start[1], self.end[1])
-        return ((min_x, max_x), (min_y, max_y))
-=======
->>>>>>> 22e668c7
-
-    @property
-    def vertices(self):
-        if self._vertices is None:
-            if isinstance(self.aperture, Rectangle):
-                start = self.start
-                end = self.end
-                width = self.aperture.width
-                height = self.aperture.height
-
-                # Find all the corners of the start and end position
-                start_ll = (start[0] - (width / 2.), start[1] - (height / 2.))
-                start_lr = (start[0] + (width / 2.), start[1] - (height / 2.))
-                start_ul = (start[0] - (width / 2.), start[1] + (height / 2.))
-                start_ur = (start[0] + (width / 2.), start[1] + (height / 2.))
-                end_ll = (end[0] - (width / 2.), end[1] - (height / 2.))
-                end_lr = (end[0] + (width / 2.), end[1] - (height / 2.))
-                end_ul = (end[0] - (width / 2.), end[1] + (height / 2.))
-                end_ur = (end[0] + (width / 2.), end[1] + (height / 2.))
-
-                # The line is defined by the convex hull of the points
-                self._vertices = convex_hull((start_ll, start_lr, start_ul, start_ur, end_ll, end_lr, end_ul, end_ur))
-        return self._vertices
-
-    def offset(self, x_offset=0, y_offset=0):
-        self._changed()
-        self.start = tuple([coord + offset for coord, offset
-                            in zip(self.start, (x_offset, y_offset))])
-        self.end = tuple([coord + offset for coord, offset
-                          in zip(self.end, (x_offset, y_offset))])
-<<<<<<< HEAD
-
-    def equivalent(self, other, offset):
-=======
->>>>>>> 22e668c7
-
-        if not isinstance(other, Line):
-            return False
-
-        equiv_start = tuple(map(add, other.start, offset))
-        equiv_end = tuple(map(add, other.end, offset))
-
-
-        return nearly_equal(self.start, equiv_start) and nearly_equal(self.end, equiv_end)
-
-class Arc(Primitive):
-    """
-    """
-
-<<<<<<< HEAD
-    def __init__(self, start, end, center, direction, aperture, quadrant_mode, **kwargs):
-=======
-    def __init__(self, start, end, center, direction, aperture, **kwargs):
->>>>>>> 22e668c7
-        super(Arc, self).__init__(**kwargs)
-        self._start = start
-        self._end = end
-        self._center = center
-        self.direction = direction
-        self.aperture = aperture
-        self._quadrant_mode = quadrant_mode
-        self._to_convert = ['start', 'end', 'center', 'aperture']
-
-    @property
-<<<<<<< HEAD
-    def flashed(self):
-        return False
-
-    @property
-=======
->>>>>>> 22e668c7
-    def start(self):
-        return self._start
-
-    @start.setter
-    def start(self, value):
-        self._changed()
-        self._start = value
-
-    @property
-    def end(self):
-        return self._end
-
-    @end.setter
-    def end(self, value):
-        self._changed()
-        self._end = value
-
-    @property
-    def center(self):
-        return self._center
-
-    @center.setter
-    def center(self, value):
-        self._changed()
-        self._center = value
-
-    @property
-<<<<<<< HEAD
-    def quadrant_mode(self):
-        return self._quadrant_mode
-
-    @quadrant_mode.setter
-    def quadrant_mode(self, quadrant_mode):
-        self._changed()
-        self._quadrant_mode = quadrant_mode
-
-    @property
-=======
->>>>>>> 22e668c7
-    def radius(self):
-        dy, dx = tuple([start - center for start, center
-                        in zip(self.start, self.center)])
-        return math.sqrt(dy ** 2 + dx ** 2)
-
-    @property
-    def start_angle(self):
-        dy, dx = tuple([start - center for start, center
-                        in zip(self.start, self.center)])
-        return math.atan2(dx, dy)
-
-    @property
-    def end_angle(self):
-        dy, dx = tuple([end - center for end, center
-                        in zip(self.end, self.center)])
-        return math.atan2(dx, dy)
-
-    @property
-    def sweep_angle(self):
-        two_pi = 2 * math.pi
-        theta0 = (self.start_angle + two_pi) % two_pi
-        theta1 = (self.end_angle + two_pi) % two_pi
-        if self.direction == 'counterclockwise':
-            return abs(theta1 - theta0)
-        else:
-            theta0 += two_pi
-            return abs(theta0 - theta1) % two_pi
-
-    @property
-    def bounding_box(self):
-        if self._bounding_box is None:
-            two_pi = 2 * math.pi
-            theta0 = (self.start_angle + two_pi) % two_pi
-            theta1 = (self.end_angle + two_pi) % two_pi
-            points = [self.start, self.end]
-            if self.direction == 'counterclockwise':
-                # Passes through 0 degrees
-                if theta0 > theta1:
-                    points.append((self.center[0] + self.radius, self.center[1]))
-                # Passes through 90 degrees
-                if theta0 <= math.pi / \
-                        2. and (theta1 >= math.pi / 2. or theta1 < theta0):
-                    points.append((self.center[0], self.center[1] + self.radius))
-                # Passes through 180 degrees
-                if theta0 <= math.pi and (theta1 >= math.pi or theta1 < theta0):
-                    points.append((self.center[0] - self.radius, self.center[1]))
-                # Passes through 270 degrees
-                if theta0 <= math.pi * \
-                        1.5 and (theta1 >= math.pi * 1.5 or theta1 < theta0):
-                    points.append((self.center[0], self.center[1] - self.radius))
-            else:
-                # Passes through 0 degrees
-                if theta1 > theta0:
-                    points.append((self.center[0] + self.radius, self.center[1]))
-                # Passes through 90 degrees
-                if theta1 <= math.pi / \
-                        2. and (theta0 >= math.pi / 2. or theta0 < theta1):
-                    points.append((self.center[0], self.center[1] + self.radius))
-                # Passes through 180 degrees
-                if theta1 <= math.pi and (theta0 >= math.pi or theta0 < theta1):
-                    points.append((self.center[0] - self.radius, self.center[1]))
-                # Passes through 270 degrees
-                if theta1 <= math.pi * \
-                        1.5 and (theta0 >= math.pi * 1.5 or theta0 < theta1):
-                    points.append((self.center[0], self.center[1] - self.radius))
-            x, y = zip(*points)
-            min_x = min(x) - self.aperture.radius
-            max_x = max(x) + self.aperture.radius
-            min_y = min(y) - self.aperture.radius
-            max_y = max(y) + self.aperture.radius
-            self._bounding_box = ((min_x, max_x), (min_y, max_y))
-        return self._bounding_box
-<<<<<<< HEAD
-
-    @property
-    def bounding_box_no_aperture(self):
-        '''Gets the bounding box without considering the aperture'''
-        two_pi = 2 * math.pi
-        theta0 = (self.start_angle + two_pi) % two_pi
-        theta1 = (self.end_angle + two_pi) % two_pi
-        points = [self.start, self.end]
-        if self.direction == 'counterclockwise':
-            # Passes through 0 degrees
-            if theta0 > theta1:
-                points.append((self.center[0] + self.radius, self.center[1]))
-            # Passes through 90 degrees
-            if theta0 <= math.pi / 2. and (theta1 >= math.pi / 2. or theta1 < theta0):
-                points.append((self.center[0], self.center[1] + self.radius))
-            # Passes through 180 degrees
-            if theta0 <= math.pi and (theta1 >= math.pi or theta1 < theta0):
-                points.append((self.center[0] - self.radius, self.center[1]))
-            # Passes through 270 degrees
-            if theta0 <= math.pi * 1.5 and (theta1 >= math.pi * 1.5 or theta1 < theta0):
-                points.append((self.center[0], self.center[1] - self.radius ))
-        else:
-            # Passes through 0 degrees
-            if theta1 > theta0:
-                points.append((self.center[0] + self.radius, self.center[1]))
-            # Passes through 90 degrees
-            if theta1 <= math.pi / 2. and (theta0 >= math.pi / 2. or theta0 < theta1):
-                points.append((self.center[0], self.center[1] + self.radius))
-            # Passes through 180 degrees
-            if theta1 <= math.pi and (theta0 >= math.pi or theta0 < theta1):
-                points.append((self.center[0] - self.radius, self.center[1]))
-            # Passes through 270 degrees
-            if theta1 <= math.pi * 1.5 and (theta0 >= math.pi * 1.5 or theta0 < theta1):
-                points.append((self.center[0], self.center[1] - self.radius ))
-        x, y = zip(*points)
-
-        min_x = min(x)
-        max_x = max(x)
-        min_y = min(y)
-        max_y = max(y)
-        return ((min_x, max_x), (min_y, max_y))
-=======
->>>>>>> 22e668c7
-
-    def offset(self, x_offset=0, y_offset=0):
-        self._changed()
-        self.start = tuple(map(add, self.start, (x_offset, y_offset)))
-        self.end = tuple(map(add, self.end, (x_offset, y_offset)))
-        self.center = tuple(map(add, self.center, (x_offset, y_offset)))
-
-
-class Circle(Primitive):
-    """
-    """
-
-<<<<<<< HEAD
-    def __init__(self, position, diameter, hole_diameter = None, **kwargs):
-=======
-    def __init__(self, position, diameter, **kwargs):
->>>>>>> 22e668c7
-        super(Circle, self).__init__(**kwargs)
-        validate_coordinates(position)
-        self._position = position
-        self._diameter = diameter
-<<<<<<< HEAD
-        self.hole_diameter = hole_diameter
-        self._to_convert = ['position', 'diameter', 'hole_diameter']
-
-    @property
-    def flashed(self):
-        return True
-
-    @property
-    def position(self):
-        return self._position
-
-    @position.setter
-    def position(self, value):
-        self._changed()
-        self._position = value
-
-    @property
-    def diameter(self):
-        return self._diameter
-
-    @diameter.setter
-    def diameter(self, value):
-        self._changed()
-        self._diameter = value
-=======
-        self._to_convert = ['position', 'diameter']
->>>>>>> 22e668c7
-
-    @property
-    def position(self):
-        return self._position
-
-    @position.setter
-    def position(self, value):
-        self._changed()
-        self._position = value
-
-    @property
-    def diameter(self):
-        return self._diameter
-
-    @diameter.setter
-    def diameter(self, value):
-        self._changed()
-        self._diameter = value
-
-    @property
-    def radius(self):
-        return self.diameter / 2.
-
-    @property
-    def hole_radius(self):
-        if self.hole_diameter != None:
-            return self.hole_diameter / 2.
-        return None
-
-    @property
-    def bounding_box(self):
-        if self._bounding_box is None:
-            min_x = self.position[0] - self.radius
-            max_x = self.position[0] + self.radius
-            min_y = self.position[1] - self.radius
-            max_y = self.position[1] + self.radius
-            self._bounding_box = ((min_x, max_x), (min_y, max_y))
-        return self._bounding_box
-<<<<<<< HEAD
-
-    def offset(self, x_offset=0, y_offset=0):
-        self.position = tuple(map(add, self.position, (x_offset, y_offset)))
-=======
->>>>>>> 22e668c7
-
-    def equivalent(self, other, offset):
-        '''Is this the same as the other circle, ignoring the offiset?'''
-
-        if not isinstance(other, Circle):
-            return False
-
-        if self.diameter != other.diameter or self.hole_diameter != other.hole_diameter:
-            return False
-
-        equiv_position = tuple(map(add, other.position, offset))
-
-        return nearly_equal(self.position, equiv_position)
-
-
-class Ellipse(Primitive):
-    """
-    """
-
-    def __init__(self, position, width, height, **kwargs):
-        super(Ellipse, self).__init__(**kwargs)
-        validate_coordinates(position)
-        self._position = position
-        self._width = width
-        self._height = height
-        self._to_convert = ['position', 'width', 'height']
-
-    @property
-<<<<<<< HEAD
-    def flashed(self):
-        return True
-
-    @property
-    def position(self):
-        return self._position
-
-    @position.setter
-    def position(self, value):
-        self._changed()
-        self._position = value
-
-    @property
-    def width(self):
-        return self._width
-
-=======
-    def position(self):
-        return self._position
-
-    @position.setter
-    def position(self, value):
-        self._changed()
-        self._position = value
-
-    @property
-    def width(self):
-        return self._width
-
->>>>>>> 22e668c7
-    @width.setter
-    def width(self, value):
-        self._changed()
-        self._width = value
-
-    @property
-    def height(self):
-        return self._height
-
-    @height.setter
-    def height(self, value):
-        self._changed()
-        self._height = value
-<<<<<<< HEAD
-
-    @property
-    def bounding_box(self):
-        if self._bounding_box is None:
-            min_x = self.position[0] - (self.axis_aligned_width / 2.0)
-            max_x = self.position[0] + (self.axis_aligned_width / 2.0)
-            min_y = self.position[1] - (self.axis_aligned_height / 2.0)
-            max_y = self.position[1] + (self.axis_aligned_height / 2.0)
-            self._bounding_box = ((min_x, max_x), (min_y, max_y))
-        return self._bounding_box
-
-    @property
-=======
-
-    @property
-    def bounding_box(self):
-        if self._bounding_box is None:
-            min_x = self.position[0] - (self.axis_aligned_width / 2.0)
-            max_x = self.position[0] + (self.axis_aligned_width / 2.0)
-            min_y = self.position[1] - (self.axis_aligned_height / 2.0)
-            max_y = self.position[1] + (self.axis_aligned_height / 2.0)
-            self._bounding_box = ((min_x, max_x), (min_y, max_y))
-        return self._bounding_box
-
-    @property
->>>>>>> 22e668c7
-    def axis_aligned_width(self):
-        ux = (self.width / 2.) * math.cos(math.radians(self.rotation))
-        vx = (self.height / 2.) * \
-            math.cos(math.radians(self.rotation) + (math.pi / 2.))
-        return 2 * math.sqrt((ux * ux) + (vx * vx))
-
-    @property
-    def axis_aligned_height(self):
-        uy = (self.width / 2.) * math.sin(math.radians(self.rotation))
-        vy = (self.height / 2.) * \
-            math.sin(math.radians(self.rotation) + (math.pi / 2.))
-        return 2 * math.sqrt((uy * uy) + (vy * vy))
-
-
-class Rectangle(Primitive):
-    """
-    When rotated, the rotation is about the center point.
-
-    Only aperture macro generated Rectangle objects can be rotated. If you aren't in a AMGroup,
-    then you don't need to worry about rotation
-    """
-
-<<<<<<< HEAD
-    def __init__(self, position, width, height, hole_diameter=0, **kwargs):
-=======
-    def __init__(self, position, width, height, **kwargs):
->>>>>>> 22e668c7
-        super(Rectangle, self).__init__(**kwargs)
-        validate_coordinates(position)
-        self._position = position
-        self._width = width
-        self._height = height
-<<<<<<< HEAD
-        self.hole_diameter = hole_diameter
-        self._to_convert = ['position', 'width', 'height', 'hole_diameter']
-        # TODO These are probably wrong when rotated
-=======
-        self._to_convert = ['position', 'width', 'height']
->>>>>>> 22e668c7
-        self._lower_left = None
-        self._upper_right = None
-
-    @property
-<<<<<<< HEAD
-    def flashed(self):
-        return True
-
-    @property
-=======
->>>>>>> 22e668c7
-    def position(self):
-        return self._position
-
-    @position.setter
-    def position(self, value):
-        self._changed()
-        self._position = value
-<<<<<<< HEAD
-
-    @property
-    def width(self):
-        return self._width
-
-    @width.setter
-    def width(self, value):
-        self._changed()
-        self._width = value
-
-    @property
-    def height(self):
-        return self._height
-
-    @height.setter
-    def height(self, value):
-        self._changed()
-        self._height = value
-
-    @property
-    def hole_radius(self):
-        """The radius of the hole. If there is no hole, returns None"""
-        if self.hole_diameter != None:
-            return self.hole_diameter / 2.
-        return None
-=======
->>>>>>> 22e668c7
-
-    @property
-    def width(self):
-        return self._width
-
-    @width.setter
-    def width(self, value):
-        self._changed()
-        self._width = value
-
-    @property
-    def height(self):
-        return self._height
-
-    @height.setter
-    def height(self, value):
-        self._changed()
-        self._height = value
-
-    @property
-    def lower_left(self):
-        return (self.position[0] - (self.axis_aligned_width / 2.),
-                self.position[1] - (self.axis_aligned_height / 2.))
-
-    @property
-    def lower_left(self):
-        return (self.position[0] - (self.axis_aligned_width / 2.),
-                self.position[1] - (self.axis_aligned_height / 2.))
-
-    @property
-    def bounding_box(self):
-        if self._bounding_box is None:
-            ll = (self.position[0] - (self.axis_aligned_width / 2.),
-                  self.position[1] - (self.axis_aligned_height / 2.))
-            ur = (self.position[0] + (self.axis_aligned_width / 2.),
-                  self.position[1] + (self.axis_aligned_height / 2.))
-            self._bounding_box = ((ll[0], ur[0]), (ll[1], ur[1]))
-        return self._bounding_box
-
-    @property
-    def vertices(self):
-        if self._vertices is None:
-            delta_w = self.width / 2.
-            delta_h = self.height / 2.
-            ll = ((self.position[0] - delta_w), (self.position[1] - delta_h))
-            ul = ((self.position[0] - delta_w), (self.position[1] + delta_h))
-            ur = ((self.position[0] + delta_w), (self.position[1] + delta_h))
-            lr = ((self.position[0] + delta_w), (self.position[1] - delta_h))
-            self._vertices = [((x * self._cos_theta - y * self._sin_theta),
-                               (x * self._sin_theta + y * self._cos_theta))
-                              for x, y in [ll, ul, ur, lr]]
-        return self._vertices
-
-    @property
-    def axis_aligned_width(self):
-<<<<<<< HEAD
-        return (self._cos_theta * self.width + self._sin_theta * self.height)
-
-    @property
-    def _abs_height(self):
-        return (math.cos(math.radians(self.rotation)) * self.height +
-                math.sin(math.radians(self.rotation)) * self.width)
-
-    @property
-    def axis_aligned_height(self):
-        return (self._cos_theta * self.height + self._sin_theta * self.width)
-
-    def equivalent(self, other, offset):
-        """Is this the same as the other rect, ignoring the offset?"""
-
-        if not isinstance(other, Rectangle):
-            return False
-
-        if self.width != other.width or self.height != other.height or self.rotation != other.rotation or self.hole_diameter != other.hole_diameter:
-            return False
-
-        equiv_position = tuple(map(add, other.position, offset))
-
-        return nearly_equal(self.position, equiv_position)
-=======
-        return (self._cos_theta * self.width) + (self._sin_theta * self.height)
-
-    @property
-    def axis_aligned_height(self):
-        return (self._cos_theta * self.height) + (self._sin_theta * self.width)
->>>>>>> 22e668c7
-
-
-class Diamond(Primitive):
-    """
-    """
-
-    def __init__(self, position, width, height, **kwargs):
-        super(Diamond, self).__init__(**kwargs)
-        validate_coordinates(position)
-        self._position = position
-        self._width = width
-        self._height = height
-        self._to_convert = ['position', 'width', 'height']
-
-    @property
-<<<<<<< HEAD
-    def flashed(self):
-        return True
-
-    @property
-    def position(self):
-        return self._position
-
-    @position.setter
-    def position(self, value):
-        self._changed()
-        self._position = value
-
-    @property
-    def width(self):
-        return self._width
-
-    @width.setter
-    def width(self, value):
-        self._changed()
-        self._width = value
-
-    @property
-=======
-    def position(self):
-        return self._position
-
-    @position.setter
-    def position(self, value):
-        self._changed()
-        self._position = value
-
-    @property
-    def width(self):
-        return self._width
-
-    @width.setter
-    def width(self, value):
-        self._changed()
-        self._width = value
-
-    @property
->>>>>>> 22e668c7
-    def height(self):
-        return self._height
-
-    @height.setter
-    def height(self, value):
-        self._changed()
-        self._height = value
-
-    @property
-    def bounding_box(self):
-        if self._bounding_box is None:
-            ll = (self.position[0] - (self.axis_aligned_width / 2.),
-                  self.position[1] - (self.axis_aligned_height / 2.))
-            ur = (self.position[0] + (self.axis_aligned_width / 2.),
-                  self.position[1] + (self.axis_aligned_height / 2.))
-            self._bounding_box = ((ll[0], ur[0]), (ll[1], ur[1]))
-        return self._bounding_box
-
-    @property
-    def vertices(self):
-        if self._vertices is None:
-            delta_w = self.width / 2.
-            delta_h = self.height / 2.
-            top = (self.position[0], (self.position[1] + delta_h))
-            right = ((self.position[0] + delta_w), self.position[1])
-            bottom = (self.position[0], (self.position[1] - delta_h))
-            left = ((self.position[0] - delta_w), self.position[1])
-            self._vertices = [(((x * self._cos_theta) - (y * self._sin_theta)),
-                               ((x * self._sin_theta) + (y * self._cos_theta)))
-                              for x, y in [top, right, bottom, left]]
-        return self._vertices
-
-    @property
-    def axis_aligned_width(self):
-<<<<<<< HEAD
-        return (self._cos_theta * self.width + self._sin_theta * self.height)
-
-    @property
-    def axis_aligned_height(self):
-        return (self._cos_theta * self.height + self._sin_theta * self.width)
-=======
-        return (self._cos_theta * self.width) + (self._sin_theta * self.height)
-
-    @property
-    def axis_aligned_height(self):
-        return (self._cos_theta * self.height) + (self._sin_theta * self.width)
->>>>>>> 22e668c7
-
-
-class ChamferRectangle(Primitive):
-    """
-    """
-<<<<<<< HEAD
-
-    def __init__(self, position, width, height, chamfer, corners, **kwargs):
-=======
-    def __init__(self, position, width, height, chamfer, corners=None, **kwargs):
->>>>>>> 22e668c7
-        super(ChamferRectangle, self).__init__(**kwargs)
-        validate_coordinates(position)
-        self._position = position
-        self._width = width
-        self._height = height
-        self._chamfer = chamfer
-<<<<<<< HEAD
-        self._corners = corners
-        self._to_convert = ['position', 'width', 'height', 'chamfer']
-
-    @property
-    def flashed(self):
-        return True
-
-    @property
-    def position(self):
-        return self._position
-
-    @position.setter
-    def position(self, value):
-        self._changed()
-        self._position = value
-
-    @property
-    def width(self):
-        return self._width
-
-    @width.setter
-    def width(self, value):
-        self._changed()
-        self._width = value
-
-    @property
-    def height(self):
-        return self._height
-
-    @height.setter
-    def height(self, value):
-        self._changed()
-        self._height = value
-
-    @property
-=======
-        self._corners = corners if corners is not None else [True] * 4
-        self._to_convert = ['position', 'width', 'height', 'chamfer']
-
-    @property
-    def position(self):
-        return self._position
-
-    @position.setter
-    def position(self, value):
-        self._changed()
-        self._position = value
-
-    @property
-    def width(self):
-        return self._width
-
-    @width.setter
-    def width(self, value):
-        self._changed()
-        self._width = value
-
-    @property
-    def height(self):
-        return self._height
-
-    @height.setter
-    def height(self, value):
-        self._changed()
-        self._height = value
-
-    @property
->>>>>>> 22e668c7
-    def chamfer(self):
-        return self._chamfer
-
-    @chamfer.setter
-    def chamfer(self, value):
-        self._changed()
-        self._chamfer = value
-
-    @property
-    def corners(self):
-        return self._corners
-
-    @corners.setter
-    def corners(self, value):
-        self._changed()
-        self._corners = value
-
-    @property
-    def bounding_box(self):
-        if self._bounding_box is None:
-            ll = (self.position[0] - (self.axis_aligned_width / 2.),
-                  self.position[1] - (self.axis_aligned_height / 2.))
-            ur = (self.position[0] + (self.axis_aligned_width / 2.),
-                  self.position[1] + (self.axis_aligned_height / 2.))
-            self._bounding_box = ((ll[0], ur[0]), (ll[1], ur[1]))
-        return self._bounding_box
-
-    @property
-    def vertices(self):
-<<<<<<< HEAD
-        # TODO
-=======
-        if self._vertices is None:
-            vertices = []
-            delta_w = self.width / 2.
-            delta_h = self.height / 2.
-            # order is UR, UL, LL, LR
-            rect_corners = [
-                ((self.position[0] + delta_w), (self.position[1] + delta_h)),
-                ((self.position[0] - delta_w), (self.position[1] + delta_h)),
-                ((self.position[0] - delta_w), (self.position[1] - delta_h)),
-                ((self.position[0] + delta_w), (self.position[1] - delta_h))
-            ]
-            for idx, corner, chamfered in enumerate((rect_corners, self.corners)):
-                x, y = corner
-                if chamfered:
-                    if idx == 0:
-                        vertices.append((x - self.chamfer, y))
-                        vertices.append((x, y - self.chamfer))
-                    elif idx == 1:
-                        vertices.append((x + self.chamfer, y))
-                        vertices.append((x, y - self.chamfer))
-                    elif idx == 2:
-                        vertices.append((x + self.chamfer, y))
-                        vertices.append((x, y + self.chamfer))
-                    elif idx == 3:
-                        vertices.append((x - self.chamfer, y))
-                        vertices.append((x, y + self.chamfer))
-                else:
-                    vertices.append(corner)
-            self._vertices = [((x * self._cos_theta - y * self._sin_theta),
-                               (x * self._sin_theta + y * self._cos_theta))
-                              for x, y in vertices]
->>>>>>> 22e668c7
-        return self._vertices
-
-    @property
-    def axis_aligned_width(self):
-        return (self._cos_theta * self.width +
-                self._sin_theta * self.height)
-
-    @property
-    def axis_aligned_height(self):
-        return (self._cos_theta * self.height +
-                self._sin_theta * self.width)
-
-
-class RoundRectangle(Primitive):
-    """
-    """
-
-    def __init__(self, position, width, height, radius, corners, **kwargs):
-        super(RoundRectangle, self).__init__(**kwargs)
-        validate_coordinates(position)
-        self._position = position
-        self._width = width
-        self._height = height
-        self._radius = radius
-        self._corners = corners
-        self._to_convert = ['position', 'width', 'height', 'radius']
-
-    @property
-<<<<<<< HEAD
-    def flashed(self):
-        return True
-
-    @property
-    def position(self):
-        return self._position
-
-    @position.setter
-    def position(self, value):
-        self._changed()
-        self._position = value
-
-    @property
-    def width(self):
-        return self._width
-
-    @width.setter
-    def width(self, value):
-        self._changed()
-        self._width = value
-
-    @property
-    def height(self):
-        return self._height
-
-    @height.setter
-    def height(self, value):
-        self._changed()
-        self._height = value
-
-    @property
-    def radius(self):
-        return self._radius
-
-    @radius.setter
-    def radius(self, value):
-        self._changed()
-        self._radius = value
-
-    @property
-    def corners(self):
-        return self._corners
-
-    @corners.setter
-    def corners(self, value):
-        self._changed()
-        self._corners = value
-
-    @property
-    def bounding_box(self):
-        if self._bounding_box is None:
-            ll = (self.position[0] - (self.axis_aligned_width / 2.),
-                  self.position[1] - (self.axis_aligned_height / 2.))
-            ur = (self.position[0] + (self.axis_aligned_width / 2.),
-                  self.position[1] + (self.axis_aligned_height / 2.))
-            self._bounding_box = ((ll[0], ur[0]), (ll[1], ur[1]))
-        return self._bounding_box
-
-    @property
-    def axis_aligned_width(self):
-        return (self._cos_theta * self.width +
-                self._sin_theta * self.height)
-
-    @property
-=======
-    def position(self):
-        return self._position
-
-    @position.setter
-    def position(self, value):
-        self._changed()
-        self._position = value
-
-    @property
-    def width(self):
-        return self._width
-
-    @width.setter
-    def width(self, value):
-        self._changed()
-        self._width = value
-
-    @property
-    def height(self):
-        return self._height
-
-    @height.setter
-    def height(self, value):
-        self._changed()
-        self._height = value
-
-    @property
-    def radius(self):
-        return self._radius
-
-    @radius.setter
-    def radius(self, value):
-        self._changed()
-        self._radius = value
-
-    @property
-    def corners(self):
-        return self._corners
-
-    @corners.setter
-    def corners(self, value):
-        self._changed()
-        self._corners = value
-
-    @property
-    def bounding_box(self):
-        if self._bounding_box is None:
-            ll = (self.position[0] - (self.axis_aligned_width / 2.),
-                  self.position[1] - (self.axis_aligned_height / 2.))
-            ur = (self.position[0] + (self.axis_aligned_width / 2.),
-                  self.position[1] + (self.axis_aligned_height / 2.))
-            self._bounding_box = ((ll[0], ur[0]), (ll[1], ur[1]))
-        return self._bounding_box
-
-    @property
-    def axis_aligned_width(self):
-        return (self._cos_theta * self.width +
-                self._sin_theta * self.height)
-
-    @property
->>>>>>> 22e668c7
-    def axis_aligned_height(self):
-        return (self._cos_theta * self.height +
-                self._sin_theta * self.width)
-
-
-class Obround(Primitive):
-    """
-    """
-
-<<<<<<< HEAD
-    def __init__(self, position, width, height, hole_diameter=0, **kwargs):
-=======
-    def __init__(self, position, width, height, **kwargs):
->>>>>>> 22e668c7
-        super(Obround, self).__init__(**kwargs)
-        validate_coordinates(position)
-        self._position = position
-        self._width = width
-        self._height = height
-<<<<<<< HEAD
-        self.hole_diameter = hole_diameter
-        self._to_convert = ['position', 'width', 'height', 'hole_diameter']
-
-    @property
-    def flashed(self):
-        return True
-
-    @property
-=======
-        self._to_convert = ['position', 'width', 'height']
-
-    @property
->>>>>>> 22e668c7
-    def position(self):
-        return self._position
-
-    @position.setter
-    def position(self, value):
-        self._changed()
-        self._position = value
-
-    @property
-    def width(self):
-        return self._width
-
-    @width.setter
-    def width(self, value):
-        self._changed()
-        self._width = value
-
-    @property
-    def height(self):
-        return self._height
-
-    @height.setter
-    def height(self, value):
-        self._changed()
-        self._height = value
-
-    @property
-    def height(self):
-        return self._height
-
-    @height.setter
-    def height(self, value):
-        self._changed()
-        self._height = value
-
-    @property
-    def hole_radius(self):
-        """The radius of the hole. If there is no hole, returns None"""
-        if self.hole_diameter != None:
-            return self.hole_diameter / 2.
-
-        return None
-
-    @property
-    def orientation(self):
-        return 'vertical' if self.height > self.width else 'horizontal'
-
-    @property
-    def bounding_box(self):
-        if self._bounding_box is None:
-            ll = (self.position[0] - (self.axis_aligned_width / 2.),
-                  self.position[1] - (self.axis_aligned_height / 2.))
-            ur = (self.position[0] + (self.axis_aligned_width / 2.),
-                  self.position[1] + (self.axis_aligned_height / 2.))
-            self._bounding_box = ((ll[0], ur[0]), (ll[1], ur[1]))
-        return self._bounding_box
-
-    @property
-    def subshapes(self):
-        if self.orientation == 'vertical':
-            circle1 = Circle((self.position[0], self.position[1] +
-                              (self.height - self.width) / 2.), self.width)
-            circle2 = Circle((self.position[0], self.position[1] -
-                              (self.height - self.width) / 2.), self.width)
-            rect = Rectangle(self.position, self.width,
-                             (self.height - self.width))
-        else:
-            circle1 = Circle((self.position[0]
-                              - (self.height - self.width) / 2.,
-                              self.position[1]), self.height)
-            circle2 = Circle((self.position[0]
-                              + (self.height - self.width) / 2.,
-                              self.position[1]), self.height)
-            rect = Rectangle(self.position, (self.width - self.height),
-                             self.height)
-        return {'circle1': circle1, 'circle2': circle2, 'rectangle': rect}
-
-    @property
-    def axis_aligned_width(self):
-        return (self._cos_theta * self.width +
-                self._sin_theta * self.height)
-
-    @property
-    def axis_aligned_height(self):
-        return (self._cos_theta * self.height +
-                self._sin_theta * self.width)
-
-
-class Polygon(Primitive):
-    """
-    Polygon flash defined by a set number of sides.
-    """
-<<<<<<< HEAD
-    def __init__(self, position, sides, radius, hole_diameter, **kwargs):
-=======
-
-    def __init__(self, position, sides, radius, **kwargs):
->>>>>>> 22e668c7
-        super(Polygon, self).__init__(**kwargs)
-        validate_coordinates(position)
-        self._position = position
-        self.sides = sides
-        self._radius = radius
-<<<<<<< HEAD
-        self.hole_diameter = hole_diameter
-        self._to_convert = ['position', 'radius', 'hole_diameter']
-
-    @property
-    def flashed(self):
-        return True
-
-    @property
-    def diameter(self):
-        return self.radius * 2
-
-    @property
-    def hole_radius(self):
-        if self.hole_diameter != None:
-            return self.hole_diameter / 2.
-        return None
-
-    @property
-    def position(self):
-        return self._position
-
-    @position.setter
-    def position(self, value):
-        self._changed()
-        self._position = value
-
-    @property
-    def radius(self):
-        return self._radius
-
-    @radius.setter
-    def radius(self, value):
-        self._changed()
-        self._radius = value
-=======
-        self._to_convert = ['position', 'radius']
->>>>>>> 22e668c7
-
-    @property
-    def position(self):
-        return self._position
-
-    @position.setter
-    def position(self, value):
-        self._changed()
-        self._position = value
-
-    @property
-    def radius(self):
-        return self._radius
-
-    @radius.setter
-    def radius(self, value):
-        self._changed()
-        self._radius = value
-
-    @property
-    def bounding_box(self):
-        if self._bounding_box is None:
-            min_x = self.position[0] - self.radius
-            max_x = self.position[0] + self.radius
-            min_y = self.position[1] - self.radius
-            max_y = self.position[1] + self.radius
-            self._bounding_box = ((min_x, max_x), (min_y, max_y))
-        return self._bounding_box
-
-    @property
-    def vertices(self):
-        if self._vertices is None:
-            theta = math.radians(360/self.sides)
-            vertices = [(self.position[0] + (math.cos(theta * side) * self.radius),
-                         self.position[1] + (math.sin(theta * side) * self.radius))
-                        for side in range(self.sides)]
-            self._vertices = [(((x * self._cos_theta) - (y * self._sin_theta)),
-                               ((x * self._sin_theta) + (y * self._cos_theta)))
-                              for x, y in vertices]
-        return self._vertices
-
-    @property
-    def vertices(self):
-
-        offset = self.rotation
-        da = 360.0 / self.sides
-
-        points = []
-        for i in xrange(self.sides):
-            points.append(rotate_point((self.position[0] + self.radius, self.position[1]), offset + da * i, self.position))
-
-        return points
-
-    @property
-    def vertices(self):
-        if self._vertices is None:
-            theta = math.radians(360/self.sides)
-            vertices = [(self.position[0] + (math.cos(theta * side) * self.radius),
-                         self.position[1] + (math.sin(theta * side) * self.radius))
-                        for side in range(self.sides)]
-            self._vertices = [(((x * self._cos_theta) - (y * self._sin_theta)),
-                               ((x * self._sin_theta) + (y * self._cos_theta)))
-                              for x, y in vertices]
-        return self._vertices
-
-    def equivalent(self, other, offset):
-        """
-        Is this the outline the same as the other, ignoring the position offset?
-        """
-
-        # Quick check if it even makes sense to compare them
-        if type(self) != type(other) or self.sides != other.sides or self.radius != other.radius:
-            return False
-
-        equiv_pos = tuple(map(add, other.position, offset))
-
-        return nearly_equal(self.position, equiv_pos)
-
-
-class AMGroup(Primitive):
-    """
-    """
-<<<<<<< HEAD
-    def __init__(self, amprimitives, stmt = None, **kwargs):
-        """
-
-        stmt : The original statment that generated this, since it is really hard to re-generate from primitives
-        """
-        super(AMGroup, self).__init__(**kwargs)
-
-        self.primitives = []
-        for amprim in amprimitives:
-            prim = amprim.to_primitive(self.units)
-            if isinstance(prim, list):
-                for p in prim:
-                    self.primitives.append(p)
-            elif prim:
-                self.primitives.append(prim)
-        self._position = None
-        self._to_convert = ['_position', 'primitives']
-        self.stmt = stmt
-
-    def to_inch(self):
-        if self.units == 'metric':
-            super(AMGroup, self).to_inch()
-
-            # If we also have a stmt, convert that too
-            if self.stmt:
-                self.stmt.to_inch()
-
-
-    def to_metric(self):
-        if self.units == 'inch':
-            super(AMGroup, self).to_metric()
-
-            # If we also have a stmt, convert that too
-            if self.stmt:
-                self.stmt.to_metric()
-
-    @property
-    def flashed(self):
-        return True
-
-    @property
-    def bounding_box(self):
-        # TODO Make this cached like other items
-        xlims, ylims = zip(*[p.bounding_box for p in self.primitives])
-        minx, maxx = zip(*xlims)
-        miny, maxy = zip(*ylims)
-        min_x = min(minx)
-        max_x = max(maxx)
-        min_y = min(miny)
-        max_y = max(maxy)
-        return ((min_x, max_x), (min_y, max_y))
-=======
-
-    def __init__(self, primitives, **kwargs):
-        super(Region, self).__init__(**kwargs)
-        self.primitives = primitives
-        self._to_convert = ['primitives']
-
-    @property
-    def bounding_box(self):
-        if self._bounding_box is None:
-            xlims, ylims = zip(*[p.bounding_box for p in self.primitives])
-            minx, maxx = zip(*xlims)
-            miny, maxy = zip(*ylims)
-            min_x = min(minx)
-            max_x = max(maxx)
-            min_y = min(miny)
-            max_y = max(maxy)
-            self._bounding_box = ((min_x, max_x), (min_y, max_y))
-        return self._bounding_box
->>>>>>> 22e668c7
-
-    @property
-    def position(self):
-        return self._position
-
-    def offset(self, x_offset=0, y_offset=0):
-<<<<<<< HEAD
-        self._position = tuple(map(add, self._position, (x_offset, y_offset)))
-
-        for primitive in self.primitives:
-            primitive.offset(x_offset, y_offset)
-
-    @position.setter
-    def position(self, new_pos):
-        '''
-        Sets the position of the AMGroup.
-        This offset all of the objects by the specified distance.
-        '''
-
-        if self._position:
-            dx = new_pos[0] - self._position[0]
-            dy = new_pos[1] - self._position[1]
-        else:
-            dx = new_pos[0]
-            dy = new_pos[1]
-
-        for primitive in self.primitives:
-            primitive.offset(dx, dy)
-
-        self._position = new_pos
-
-    def equivalent(self, other, offset):
-        '''
-        Is this the macro group the same as the other, ignoring the position offset?
-        '''
-
-        if len(self.primitives) != len(other.primitives):
-            return False
-
-        # We know they have the same number of primitives, so now check them all
-        for i in range(0, len(self.primitives)):
-            if not self.primitives[i].equivalent(other.primitives[i], offset):
-                return False
-
-        # If we didn't find any differences, then they are the same
-        return True
-
-class Outline(Primitive):
-    """
-    Outlines only exist as the rendering for a apeture macro outline.
-    They don't exist outside of AMGroup objects
-    """
-
-    def __init__(self, primitives, **kwargs):
-        super(Outline, self).__init__(**kwargs)
-        self.primitives = primitives
-        self._to_convert = ['primitives']
-
-        if self.primitives[0].start != self.primitives[-1].end:
-            raise ValueError('Outline must be closed')
-
-    @property
-    def flashed(self):
-        return True
-
-    @property
-    def bounding_box(self):
-        if self._bounding_box is None:
-            xlims, ylims = zip(*[p.bounding_box for p in self.primitives])
-            minx, maxx = zip(*xlims)
-            miny, maxy = zip(*ylims)
-            min_x = min(minx)
-            max_x = max(maxx)
-            min_y = min(miny)
-            max_y = max(maxy)
-            self._bounding_box = ((min_x, max_x), (min_y, max_y))
-        return self._bounding_box
-
-    def offset(self, x_offset=0, y_offset=0):
-        self._changed()
-        for p in self.primitives:
-            p.offset(x_offset, y_offset)
-
-    @property
-    def vertices(self):
-        if self._vertices is None:
-            theta = math.radians(360/self.sides)
-            vertices = [(self.position[0] + (math.cos(theta * side) * self.radius),
-                         self.position[1] + (math.sin(theta * side) * self.radius))
-                        for side in range(self.sides)]
-            self._vertices = [(((x * self._cos_theta) - (y * self._sin_theta)),
-                               ((x * self._sin_theta) + (y * self._cos_theta)))
-                              for x, y in vertices]
-        return self._vertices
-
-    @property
-    def width(self):
-        bounding_box = self.bounding_box()
-        return bounding_box[0][1] - bounding_box[0][0]
-
-    def equivalent(self, other, offset):
-        '''
-        Is this the outline the same as the other, ignoring the position offset?
-        '''
-
-        # Quick check if it even makes sense to compare them
-        if type(self) != type(other) or len(self.primitives) != len(other.primitives):
-            return False
-
-        for i in range(0, len(self.primitives)):
-            if not self.primitives[i].equivalent(other.primitives[i], offset):
-                return False
-
-        return True
-
-class Region(Primitive):
-    """
-    """
-
-    def __init__(self, primitives, **kwargs):
-        super(Region, self).__init__(**kwargs)
-        self.primitives = primitives
-        self._to_convert = ['primitives']
-
-    @property
-    def flashed(self):
-        return False
-
-    @property
-    def bounding_box(self):
-        if self._bounding_box is None:
-            xlims, ylims = zip(*[p.bounding_box_no_aperture for p in self.primitives])
-            minx, maxx = zip(*xlims)
-            miny, maxy = zip(*ylims)
-            min_x = min(minx)
-            max_x = max(maxx)
-            min_y = min(miny)
-            max_y = max(maxy)
-            self._bounding_box = ((min_x, max_x), (min_y, max_y))
-        return self._bounding_box
-
-    def offset(self, x_offset=0, y_offset=0):
-=======
->>>>>>> 22e668c7
-        self._changed()
-        for p in self.primitives:
-            p.offset(x_offset, y_offset)
-
-
-class RoundButterfly(Primitive):
-    """ A circle with two diagonally-opposite quadrants removed
-    """
-
-    def __init__(self, position, diameter, **kwargs):
-        super(RoundButterfly, self).__init__(**kwargs)
-        validate_coordinates(position)
-        self.position = position
-        self.diameter = diameter
-        self._to_convert = ['position', 'diameter']
-
-        # TODO This does not reset bounding box correctly
-
-    @property
-    def flashed(self):
-        return True
-
-    @property
-    def radius(self):
-        return self.diameter / 2.
-
-    @property
-    def bounding_box(self):
-        if self._bounding_box is None:
-            min_x = self.position[0] - self.radius
-            max_x = self.position[0] + self.radius
-            min_y = self.position[1] - self.radius
-            max_y = self.position[1] + self.radius
-            self._bounding_box = ((min_x, max_x), (min_y, max_y))
-        return self._bounding_box
-
-
-class SquareButterfly(Primitive):
-    """ A square with two diagonally-opposite quadrants removed
-    """
-
-    def __init__(self, position, side, **kwargs):
-        super(SquareButterfly, self).__init__(**kwargs)
-        validate_coordinates(position)
-        self.position = position
-        self.side = side
-        self._to_convert = ['position', 'side']
-
-<<<<<<< HEAD
-        # TODO This does not reset bounding box correctly
-
-    @property
-    def flashed(self):
-        return True
-
-    @property
-=======
-    @property
->>>>>>> 22e668c7
-    def bounding_box(self):
-        if self._bounding_box is None:
-            min_x = self.position[0] - (self.side / 2.)
-            max_x = self.position[0] + (self.side / 2.)
-            min_y = self.position[1] - (self.side / 2.)
-            max_y = self.position[1] + (self.side / 2.)
-            self._bounding_box = ((min_x, max_x), (min_y, max_y))
-        return self._bounding_box
-
-
-class Donut(Primitive):
-    """ A Shape with an identical concentric shape removed from its center
-    """
-
-    def __init__(self, position, shape, inner_diameter,
-                 outer_diameter, **kwargs):
-        super(Donut, self).__init__(**kwargs)
-        validate_coordinates(position)
-        self.position = position
-        if shape not in ('round', 'square', 'hexagon', 'octagon'):
-            raise ValueError(
-                'Valid shapes are round, square, hexagon or octagon')
-        self.shape = shape
-        if inner_diameter >= outer_diameter:
-            raise ValueError(
-                'Outer diameter must be larger than inner diameter.')
-        self.inner_diameter = inner_diameter
-        self.outer_diameter = outer_diameter
-        if self.shape in ('round', 'square', 'octagon'):
-            self.width = outer_diameter
-            self.height = outer_diameter
-        else:
-            # Hexagon
-            self.width = 0.5 * math.sqrt(3.) * outer_diameter
-            self.height = outer_diameter
-<<<<<<< HEAD
-
-        self._to_convert = ['position', 'width',
-                            'height', 'inner_diameter', 'outer_diameter']
-
-        # TODO This does not reset bounding box correctly
-
-    @property
-    def flashed(self):
-        return True
-
-    @property
-    def lower_left(self):
-        return (self.position[0] - (self.width / 2.),
-                self.position[1] - (self.height / 2.))
-
-    @property
-    def upper_right(self):
-        return (self.position[0] + (self.width / 2.),
-                self.position[1] + (self.height / 2.))
-=======
-        self._to_convert = ['position', 'width',
-                            'height', 'inner_diameter', 'outer_diameter']
->>>>>>> 22e668c7
-
-    @property
-    def bounding_box(self):
-        if self._bounding_box is None:
-            ll = (self.position[0] - (self.width / 2.),
-                  self.position[1] - (self.height / 2.))
-            ur = (self.position[0] + (self.width / 2.),
-                  self.position[1] + (self.height / 2.))
-            self._bounding_box = ((ll[0], ur[0]), (ll[1], ur[1]))
-        return self._bounding_box
-
-
-class SquareRoundDonut(Primitive):
-    """ A Square with a circular cutout in the center
-    """
-
-    def __init__(self, position, inner_diameter, outer_diameter, **kwargs):
-        super(SquareRoundDonut, self).__init__(**kwargs)
-        validate_coordinates(position)
-        self.position = position
-        if inner_diameter >= outer_diameter:
-            raise ValueError(
-                'Outer diameter must be larger than inner diameter.')
-        self.inner_diameter = inner_diameter
-        self.outer_diameter = outer_diameter
-        self._to_convert = ['position', 'inner_diameter', 'outer_diameter']
-
-    @property
-<<<<<<< HEAD
-    def flashed(self):
-        return True
-
-    @property
-=======
->>>>>>> 22e668c7
-    def bounding_box(self):
-        if self._bounding_box is None:
-            ll = tuple([c - self.outer_diameter / 2. for c in self.position])
-            ur = tuple([c + self.outer_diameter / 2. for c in self.position])
-            self._bounding_box = ((ll[0], ur[0]), (ll[1], ur[1]))
-        return self._bounding_box
-
-
-class Drill(Primitive):
-    """ A drill hole
-    """
-<<<<<<< HEAD
-    def __init__(self, position, diameter, hit, **kwargs):
-=======
-
-    def __init__(self, position, diameter, **kwargs):
->>>>>>> 22e668c7
-        super(Drill, self).__init__('dark', **kwargs)
-        validate_coordinates(position)
-        self._position = position
-        self._diameter = diameter
-<<<<<<< HEAD
-        self.hit = hit
-        self._to_convert = ['position', 'diameter', 'hit']
-
-        # TODO Ths won't handle the hit updates correctly
-
-    @property
-    def flashed(self):
-        return False
-
-    @property
-    def position(self):
-        return self._position
-
-    @position.setter
-    def position(self, value):
-        self._changed()
-        self._position = value
-
-    @property
-    def diameter(self):
-        return self._diameter
-
-    @diameter.setter
-    def diameter(self, value):
-        self._changed()
-        self._diameter = value
-=======
-        self._to_convert = ['position', 'diameter']
->>>>>>> 22e668c7
-
-    @property
-    def position(self):
-        return self._position
-
-    @position.setter
-    def position(self, value):
-        self._changed()
-        self._position = value
-
-    @property
-    def diameter(self):
-        return self._diameter
-
-    @diameter.setter
-    def diameter(self, value):
-        self._changed()
-        self._diameter = value
-
-    @property
-    def radius(self):
-        return self.diameter / 2.
-
-    @property
-    def bounding_box(self):
-        if self._bounding_box is None:
-            min_x = self.position[0] - self.radius
-            max_x = self.position[0] + self.radius
-            min_y = self.position[1] - self.radius
-            max_y = self.position[1] + self.radius
-            self._bounding_box = ((min_x, max_x), (min_y, max_y))
-        return self._bounding_box
-
-<<<<<<< HEAD
-    def offset(self, x_offset=0, y_offset=0):
-        self._changed()
-        self.position = tuple(map(add, self.position, (x_offset, y_offset)))
-=======
->>>>>>> 22e668c7
-
-    def __str__(self):
-        return '<Drill %f (%f, %f) [%s]>' % (self.diameter, self.position[0], self.position[1], self.hit)
-
-
-class Slot(Primitive):
-    """ A drilled slot
-    """
-    def __init__(self, start, end, diameter, hit, **kwargs):
-        super(Slot, self).__init__('dark', **kwargs)
-        validate_coordinates(start)
-        validate_coordinates(end)
-        self.start = start
-        self.end = end
-        self.diameter = diameter
-        self.hit = hit
-        self._to_convert = ['start', 'end', 'diameter', 'hit']
-
-        # TODO this needs to use cached bounding box
-
-    @property
-    def flashed(self):
-        return False
-
-    def bounding_box(self):
-        if self._bounding_box is None:
-            ll = tuple([c - self.outer_diameter / 2. for c in self.position])
-            ur = tuple([c + self.outer_diameter / 2. for c in self.position])
-            self._bounding_box = ((ll[0], ur[0]), (ll[1], ur[1]))
-        return self._bounding_box
-
-    def offset(self, x_offset=0, y_offset=0):
-        self.start = tuple(map(add, self.start, (x_offset, y_offset)))
-        self.end = tuple(map(add, self.end, (x_offset, y_offset)))
-
-
-class TestRecord(Primitive):
-    """ Netlist Test record
-    """
-
-    def __init__(self, position, net_name, layer, **kwargs):
-        super(TestRecord, self).__init__(**kwargs)
-        validate_coordinates(position)
-        self.position = position
-        self.net_name = net_name
-<<<<<<< HEAD
-        self.layer = layer
-
-=======
-        self.layer = layer
-        self._to_convert = ['position']
-
->>>>>>> 22e668c7
+#! /usr/bin/env python
+# -*- coding: utf-8 -*-
+
+# copyright 2016 Hamilton Kibbe <ham@hamiltonkib.be>
+
+# Licensed under the Apache License, Version 2.0 (the "License");
+# you may not use this file except in compliance with the License.
+# You may obtain a copy of the License at
+
+#     http://www.apache.org/licenses/LICENSE-2.0
+
+# Unless required by applicable law or agreed to in writing, software
+# distributed under the License is distributed on an "AS IS" BASIS,
+# WITHOUT WARRANTIES OR CONDITIONS OF ANY KIND, either express or implied.
+# See the License for the specific language governing permissions and
+# limitations under the License.
+
+
+import math
+from operator import add
+from itertools import combinations
+from .utils import validate_coordinates, inch, metric, convex_hull
+from .utils import rotate_point, nearly_equal
+
+
+
+
+class Primitive(object):
+    """ Base class for all Cam file primitives
+
+    Parameters
+    ---------
+    level_polarity : string
+        Polarity of the parameter. May be 'dark' or 'clear'. Dark indicates
+        a "positive" primitive, i.e. indicating where coppper should remain,
+        and clear indicates a negative primitive, such as where copper should
+        be removed. clear primitives are often used to create cutouts in region
+        pours.
+
+    rotation : float
+        Rotation of a primitive about its origin in degrees. Positive rotation
+        is counter-clockwise as viewed from the board top.
+
+    units : string
+        Units in which primitive was defined. 'inch' or 'metric'
+
+    net_name : string
+        Name of the electrical net the primitive belongs to
+    """
+
+    def __init__(self, level_polarity='dark', rotation=0, units=None, net_name=None):
+        self.level_polarity = level_polarity
+        self.net_name = net_name
+        self._to_convert = list()
+        self._memoized = list()
+        self._units = units
+        self._rotation = rotation
+        self._cos_theta = math.cos(math.radians(rotation))
+        self._sin_theta = math.sin(math.radians(rotation))
+        self._bounding_box = None
+        self._vertices = None
+        self._segments = None
+
+    @property
+    def flashed(self):
+        '''Is this a flashed primitive'''
+
+        raise NotImplementedError('Is flashed must be '
+                                  'implemented in subclass')
+
+    def __eq__(self, other):
+        return self.__dict__ == other.__dict__
+
+    @property
+    def units(self):
+        return self._units
+
+    @units.setter
+    def units(self, value):
+        self._changed()
+        self._units = value
+
+    @property
+    def rotation(self):
+        return self._rotation
+
+    @rotation.setter
+    def rotation(self, value):
+        self._changed()
+        self._rotation = value
+        self._cos_theta = math.cos(math.radians(value))
+        self._sin_theta = math.sin(math.radians(value))
+
+    @property
+    def vertices(self):
+        return None
+
+    @property
+    def segments(self):
+        if self._segments is None:
+            if self.vertices is not None and len(self.vertices):
+                self._segments = [segment for segment in
+                                  combinations(self.vertices, 2)]
+        return self._segments
+
+    @property
+    def bounding_box(self):
+        """ Calculate axis-aligned bounding box
+
+        will be helpful for sweep & prune during DRC clearance checks.
+
+        Return ((min x, max x), (min y, max y))
+        """
+        raise NotImplementedError('Bounding box calculation must be '
+                                  'implemented in subclass')
+
+    @property
+    def bounding_box_no_aperture(self):
+        """ Calculate bouxing box without considering the aperture
+
+        for most objects, this is the same as the bounding_box, but is different for
+        Lines and Arcs (which are not flashed)
+
+        Return ((min x, max x), (min y, max y))
+        """
+        return self.bounding_box
+
+    def to_inch(self):
+        """ Convert primitive units to inches.
+        """
+        if self.units == 'metric':
+            self.units = 'inch'
+            for attr, value in [(attr, getattr(self, attr))
+                                for attr in self._to_convert]:
+                if hasattr(value, 'to_inch'):
+                    value.to_inch()
+                else:
+                    try:
+                        if len(value) > 1:
+                            if hasattr(value[0], 'to_inch'):
+                                for v in value:
+                                    v.to_inch()
+                            elif isinstance(value[0], tuple):
+                                setattr(self, attr,
+                                        [tuple(map(inch, point))
+                                         for point in value])
+                            else:
+                                setattr(self, attr, tuple(map(inch, value)))
+                    except:
+                        if value is not None:
+                            setattr(self, attr, inch(value))
+
+    def to_metric(self):
+        """ Convert primitive units to metric.
+        """
+        if self.units == 'inch':
+            self.units = 'metric'
+            for attr, value in [(attr, getattr(self, attr))
+                                for attr in self._to_convert]:
+                if hasattr(value, 'to_metric'):
+                    value.to_metric()
+                else:
+                    try:
+                        if len(value) > 1:
+                            if hasattr(value[0], 'to_metric'):
+                                for v in value:
+                                    v.to_metric()
+                            elif isinstance(value[0], tuple):
+                                setattr(self, attr,
+                                        [tuple(map(metric, point))
+                                         for point in value])
+                            else:
+                                setattr(self, attr, tuple(map(metric, value)))
+                    except:
+                        if value is not None:
+                            setattr(self, attr, metric(value))
+
+    def offset(self, x_offset=0, y_offset=0):
+        """ Move the primitive by the specified x and y offset amount.
+
+        values are specified in the primitive's native units
+        """
+        if hasattr(self, 'position'):
+            self._changed()
+            self.position = tuple([coord + offset for coord, offset
+                                   in zip(self.position,
+                                          (x_offset, y_offset))])
+
+    def to_statement(self):
+        pass
+
+    def _changed(self):
+        """ Clear memoized properties.
+
+        Forces a recalculation next time any memoized propery is queried.
+        This must be called from a subclass every time a parameter that affects
+        a memoized property is changed. The easiest way to do this is to call
+        _changed() from property.setter methods.
+        """
+        self._bounding_box = None
+        self._vertices = None
+        self._segments = None
+        for attr in self._memoized:
+            setattr(self, attr, None)
+
+class Line(Primitive):
+    """
+    """
+
+    def __init__(self, start, end, aperture, **kwargs):
+        super(Line, self).__init__(**kwargs)
+        self._start = start
+        self._end = end
+        self.aperture = aperture
+        self._to_convert = ['start', 'end', 'aperture']
+
+    @property
+    def flashed(self):
+        return False
+
+    @property
+    def start(self):
+        return self._start
+
+    @start.setter
+    def start(self, value):
+        self._changed()
+        self._start = value
+
+    @property
+    def end(self):
+        return self._end
+
+    @end.setter
+    def end(self, value):
+        self._changed()
+        self._end = value
+
+    @property
+    def angle(self):
+        delta_x, delta_y = tuple(
+            [end - start for end, start in zip(self.end, self.start)])
+        angle = math.atan2(delta_y, delta_x)
+        return angle
+
+    @property
+    def bounding_box(self):
+        if self._bounding_box is None:
+            if isinstance(self.aperture, Circle):
+                width_2 = self.aperture.radius
+                height_2 = width_2
+            else:
+                width_2 = self.aperture.width / 2.
+                height_2 = self.aperture.height / 2.
+            min_x = min(self.start[0], self.end[0]) - width_2
+            max_x = max(self.start[0], self.end[0]) + width_2
+            min_y = min(self.start[1], self.end[1]) - height_2
+            max_y = max(self.start[1], self.end[1]) + height_2
+            self._bounding_box = ((min_x, max_x), (min_y, max_y))
+        return self._bounding_box
+
+    @property
+    def bounding_box_no_aperture(self):
+        '''Gets the bounding box without the aperture'''
+        min_x = min(self.start[0], self.end[0])
+        max_x = max(self.start[0], self.end[0])
+        min_y = min(self.start[1], self.end[1])
+        max_y = max(self.start[1], self.end[1])
+        return ((min_x, max_x), (min_y, max_y))
+
+    @property
+    def vertices(self):
+        if self._vertices is None:
+            if isinstance(self.aperture, Rectangle):
+                start = self.start
+                end = self.end
+                width = self.aperture.width
+                height = self.aperture.height
+
+                # Find all the corners of the start and end position
+                start_ll = (start[0] - (width / 2.), start[1] - (height / 2.))
+                start_lr = (start[0] + (width / 2.), start[1] - (height / 2.))
+                start_ul = (start[0] - (width / 2.), start[1] + (height / 2.))
+                start_ur = (start[0] + (width / 2.), start[1] + (height / 2.))
+                end_ll = (end[0] - (width / 2.), end[1] - (height / 2.))
+                end_lr = (end[0] + (width / 2.), end[1] - (height / 2.))
+                end_ul = (end[0] - (width / 2.), end[1] + (height / 2.))
+                end_ur = (end[0] + (width / 2.), end[1] + (height / 2.))
+
+                # The line is defined by the convex hull of the points
+                self._vertices = convex_hull((start_ll, start_lr, start_ul, start_ur, end_ll, end_lr, end_ul, end_ur))
+        return self._vertices
+
+    def offset(self, x_offset=0, y_offset=0):
+        self._changed()
+        self.start = tuple([coord + offset for coord, offset
+                            in zip(self.start, (x_offset, y_offset))])
+        self.end = tuple([coord + offset for coord, offset
+                          in zip(self.end, (x_offset, y_offset))])
+
+    def equivalent(self, other, offset):
+
+        if not isinstance(other, Line):
+            return False
+
+        equiv_start = tuple(map(add, other.start, offset))
+        equiv_end = tuple(map(add, other.end, offset))
+
+
+        return nearly_equal(self.start, equiv_start) and nearly_equal(self.end, equiv_end)
+
+class Arc(Primitive):
+    """
+    """
+
+    def __init__(self, start, end, center, direction, aperture, quadrant_mode, **kwargs):
+        super(Arc, self).__init__(**kwargs)
+        self._start = start
+        self._end = end
+        self._center = center
+        self.direction = direction
+        self.aperture = aperture
+        self._quadrant_mode = quadrant_mode
+        self._to_convert = ['start', 'end', 'center', 'aperture']
+
+    @property
+    def flashed(self):
+        return False
+
+    @property
+    def start(self):
+        return self._start
+
+    @start.setter
+    def start(self, value):
+        self._changed()
+        self._start = value
+
+    @property
+    def end(self):
+        return self._end
+
+    @end.setter
+    def end(self, value):
+        self._changed()
+        self._end = value
+
+    @property
+    def center(self):
+        return self._center
+
+    @center.setter
+    def center(self, value):
+        self._changed()
+        self._center = value
+
+    @property
+    def quadrant_mode(self):
+        return self._quadrant_mode
+
+    @quadrant_mode.setter
+    def quadrant_mode(self, quadrant_mode):
+        self._changed()
+        self._quadrant_mode = quadrant_mode
+
+    @property
+    def radius(self):
+        dy, dx = tuple([start - center for start, center
+                        in zip(self.start, self.center)])
+        return math.sqrt(dy ** 2 + dx ** 2)
+
+    @property
+    def start_angle(self):
+        dy, dx = tuple([start - center for start, center
+                        in zip(self.start, self.center)])
+        return math.atan2(dx, dy)
+
+    @property
+    def end_angle(self):
+        dy, dx = tuple([end - center for end, center
+                        in zip(self.end, self.center)])
+        return math.atan2(dx, dy)
+
+    @property
+    def sweep_angle(self):
+        two_pi = 2 * math.pi
+        theta0 = (self.start_angle + two_pi) % two_pi
+        theta1 = (self.end_angle + two_pi) % two_pi
+        if self.direction == 'counterclockwise':
+            return abs(theta1 - theta0)
+        else:
+            theta0 += two_pi
+            return abs(theta0 - theta1) % two_pi
+
+    @property
+    def bounding_box(self):
+        if self._bounding_box is None:
+            two_pi = 2 * math.pi
+            theta0 = (self.start_angle + two_pi) % two_pi
+            theta1 = (self.end_angle + two_pi) % two_pi
+            points = [self.start, self.end]
+            if self.direction == 'counterclockwise':
+                # Passes through 0 degrees
+                if theta0 > theta1:
+                    points.append((self.center[0] + self.radius, self.center[1]))
+                # Passes through 90 degrees
+                if theta0 <= math.pi / \
+                        2. and (theta1 >= math.pi / 2. or theta1 < theta0):
+                    points.append((self.center[0], self.center[1] + self.radius))
+                # Passes through 180 degrees
+                if theta0 <= math.pi and (theta1 >= math.pi or theta1 < theta0):
+                    points.append((self.center[0] - self.radius, self.center[1]))
+                # Passes through 270 degrees
+                if theta0 <= math.pi * \
+                        1.5 and (theta1 >= math.pi * 1.5 or theta1 < theta0):
+                    points.append((self.center[0], self.center[1] - self.radius))
+            else:
+                # Passes through 0 degrees
+                if theta1 > theta0:
+                    points.append((self.center[0] + self.radius, self.center[1]))
+                # Passes through 90 degrees
+                if theta1 <= math.pi / \
+                        2. and (theta0 >= math.pi / 2. or theta0 < theta1):
+                    points.append((self.center[0], self.center[1] + self.radius))
+                # Passes through 180 degrees
+                if theta1 <= math.pi and (theta0 >= math.pi or theta0 < theta1):
+                    points.append((self.center[0] - self.radius, self.center[1]))
+                # Passes through 270 degrees
+                if theta1 <= math.pi * \
+                        1.5 and (theta0 >= math.pi * 1.5 or theta0 < theta1):
+                    points.append((self.center[0], self.center[1] - self.radius))
+            x, y = zip(*points)
+            min_x = min(x) - self.aperture.radius
+            max_x = max(x) + self.aperture.radius
+            min_y = min(y) - self.aperture.radius
+            max_y = max(y) + self.aperture.radius
+            self._bounding_box = ((min_x, max_x), (min_y, max_y))
+        return self._bounding_box
+
+    @property
+    def bounding_box_no_aperture(self):
+        '''Gets the bounding box without considering the aperture'''
+        two_pi = 2 * math.pi
+        theta0 = (self.start_angle + two_pi) % two_pi
+        theta1 = (self.end_angle + two_pi) % two_pi
+        points = [self.start, self.end]
+        if self.direction == 'counterclockwise':
+            # Passes through 0 degrees
+            if theta0 > theta1:
+                points.append((self.center[0] + self.radius, self.center[1]))
+            # Passes through 90 degrees
+            if theta0 <= math.pi / 2. and (theta1 >= math.pi / 2. or theta1 < theta0):
+                points.append((self.center[0], self.center[1] + self.radius))
+            # Passes through 180 degrees
+            if theta0 <= math.pi and (theta1 >= math.pi or theta1 < theta0):
+                points.append((self.center[0] - self.radius, self.center[1]))
+            # Passes through 270 degrees
+            if theta0 <= math.pi * 1.5 and (theta1 >= math.pi * 1.5 or theta1 < theta0):
+                points.append((self.center[0], self.center[1] - self.radius ))
+        else:
+            # Passes through 0 degrees
+            if theta1 > theta0:
+                points.append((self.center[0] + self.radius, self.center[1]))
+            # Passes through 90 degrees
+            if theta1 <= math.pi / 2. and (theta0 >= math.pi / 2. or theta0 < theta1):
+                points.append((self.center[0], self.center[1] + self.radius))
+            # Passes through 180 degrees
+            if theta1 <= math.pi and (theta0 >= math.pi or theta0 < theta1):
+                points.append((self.center[0] - self.radius, self.center[1]))
+            # Passes through 270 degrees
+            if theta1 <= math.pi * 1.5 and (theta0 >= math.pi * 1.5 or theta0 < theta1):
+                points.append((self.center[0], self.center[1] - self.radius ))
+        x, y = zip(*points)
+
+        min_x = min(x)
+        max_x = max(x)
+        min_y = min(y)
+        max_y = max(y)
+        return ((min_x, max_x), (min_y, max_y))
+
+    def offset(self, x_offset=0, y_offset=0):
+        self._changed()
+        self.start = tuple(map(add, self.start, (x_offset, y_offset)))
+        self.end = tuple(map(add, self.end, (x_offset, y_offset)))
+        self.center = tuple(map(add, self.center, (x_offset, y_offset)))
+
+
+class Circle(Primitive):
+    """
+    """
+
+    def __init__(self, position, diameter, hole_diameter = None, **kwargs):
+        super(Circle, self).__init__(**kwargs)
+        validate_coordinates(position)
+        self._position = position
+        self._diameter = diameter
+        self.hole_diameter = hole_diameter
+        self._to_convert = ['position', 'diameter', 'hole_diameter']
+
+    @property
+    def flashed(self):
+        return True
+
+    @property
+    def position(self):
+        return self._position
+
+    @position.setter
+    def position(self, value):
+        self._changed()
+        self._position = value
+
+    @property
+    def diameter(self):
+        return self._diameter
+
+    @diameter.setter
+    def diameter(self, value):
+        self._changed()
+        self._diameter = value
+
+    @property
+    def radius(self):
+        return self.diameter / 2.
+
+    @property
+    def hole_radius(self):
+        if self.hole_diameter != None:
+            return self.hole_diameter / 2.
+        return None
+
+    @property
+    def bounding_box(self):
+        if self._bounding_box is None:
+            min_x = self.position[0] - self.radius
+            max_x = self.position[0] + self.radius
+            min_y = self.position[1] - self.radius
+            max_y = self.position[1] + self.radius
+            self._bounding_box = ((min_x, max_x), (min_y, max_y))
+        return self._bounding_box
+
+    def offset(self, x_offset=0, y_offset=0):
+        self.position = tuple(map(add, self.position, (x_offset, y_offset)))
+
+    def equivalent(self, other, offset):
+        '''Is this the same as the other circle, ignoring the offiset?'''
+
+        if not isinstance(other, Circle):
+            return False
+
+        if self.diameter != other.diameter or self.hole_diameter != other.hole_diameter:
+            return False
+
+        equiv_position = tuple(map(add, other.position, offset))
+
+        return nearly_equal(self.position, equiv_position)
+
+
+class Ellipse(Primitive):
+    """
+    """
+    def __init__(self, position, width, height, **kwargs):
+        super(Ellipse, self).__init__(**kwargs)
+        validate_coordinates(position)
+        self._position = position
+        self._width = width
+        self._height = height
+        self._to_convert = ['position', 'width', 'height']
+
+    @property
+    def flashed(self):
+        return True
+
+    @property
+    def position(self):
+        return self._position
+
+    @position.setter
+    def position(self, value):
+        self._changed()
+        self._position = value
+
+    @property
+    def width(self):
+        return self._width
+
+    @width.setter
+    def width(self, value):
+        self._changed()
+        self._width = value
+
+    @property
+    def height(self):
+        return self._height
+
+    @height.setter
+    def height(self, value):
+        self._changed()
+        self._height = value
+
+    @property
+    def bounding_box(self):
+        if self._bounding_box is None:
+            min_x = self.position[0] - (self.axis_aligned_width / 2.0)
+            max_x = self.position[0] + (self.axis_aligned_width / 2.0)
+            min_y = self.position[1] - (self.axis_aligned_height / 2.0)
+            max_y = self.position[1] + (self.axis_aligned_height / 2.0)
+            self._bounding_box = ((min_x, max_x), (min_y, max_y))
+        return self._bounding_box
+
+    @property
+    def axis_aligned_width(self):
+        ux = (self.width / 2.) * math.cos(math.radians(self.rotation))
+        vx = (self.height / 2.) * \
+            math.cos(math.radians(self.rotation) + (math.pi / 2.))
+        return 2 * math.sqrt((ux * ux) + (vx * vx))
+
+    @property
+    def axis_aligned_height(self):
+        uy = (self.width / 2.) * math.sin(math.radians(self.rotation))
+        vy = (self.height / 2.) * \
+            math.sin(math.radians(self.rotation) + (math.pi / 2.))
+        return 2 * math.sqrt((uy * uy) + (vy * vy))
+
+
+class Rectangle(Primitive):
+    """
+    When rotated, the rotation is about the center point.
+
+    Only aperture macro generated Rectangle objects can be rotated. If you aren't in a AMGroup,
+    then you don't need to worry about rotation
+    """
+
+    def __init__(self, position, width, height, hole_diameter=0, **kwargs):
+        super(Rectangle, self).__init__(**kwargs)
+        validate_coordinates(position)
+        self._position = position
+        self._width = width
+        self._height = height
+        self.hole_diameter = hole_diameter
+        self._to_convert = ['position', 'width', 'height', 'hole_diameter']
+        # TODO These are probably wrong when rotated
+        self._lower_left = None
+        self._upper_right = None
+
+    @property
+    def flashed(self):
+        return True
+
+    @property
+    def position(self):
+        return self._position
+
+    @position.setter
+    def position(self, value):
+        self._changed()
+        self._position = value
+
+    @property
+    def width(self):
+        return self._width
+
+    @width.setter
+    def width(self, value):
+        self._changed()
+        self._width = value
+
+    @property
+    def height(self):
+        return self._height
+
+    @height.setter
+    def height(self, value):
+        self._changed()
+        self._height = value
+
+    @property
+    def hole_radius(self):
+        """The radius of the hole. If there is no hole, returns None"""
+        if self.hole_diameter != None:
+            return self.hole_diameter / 2.
+        return None
+
+    @property
+    def upper_right(self):
+        return (self.position[0] + (self.axis_aligned_width / 2.),
+                self.position[1] + (self.axis_aligned_height / 2.))
+
+    @property
+    def lower_left(self):
+        return (self.position[0] - (self.axis_aligned_width / 2.),
+                self.position[1] - (self.axis_aligned_height / 2.))
+
+    @property
+    def bounding_box(self):
+        if self._bounding_box is None:
+            ll = (self.position[0] - (self.axis_aligned_width / 2.),
+                  self.position[1] - (self.axis_aligned_height / 2.))
+            ur = (self.position[0] + (self.axis_aligned_width / 2.),
+                  self.position[1] + (self.axis_aligned_height / 2.))
+            self._bounding_box = ((ll[0], ur[0]), (ll[1], ur[1]))
+        return self._bounding_box
+
+    @property
+    def vertices(self):
+        if self._vertices is None:
+            delta_w = self.width / 2.
+            delta_h = self.height / 2.
+            ll = ((self.position[0] - delta_w), (self.position[1] - delta_h))
+            ul = ((self.position[0] - delta_w), (self.position[1] + delta_h))
+            ur = ((self.position[0] + delta_w), (self.position[1] + delta_h))
+            lr = ((self.position[0] + delta_w), (self.position[1] - delta_h))
+            self._vertices = [((x * self._cos_theta - y * self._sin_theta),
+                               (x * self._sin_theta + y * self._cos_theta))
+                              for x, y in [ll, ul, ur, lr]]
+        return self._vertices
+
+    @property
+    def axis_aligned_width(self):
+        return (self._cos_theta * self.width + self._sin_theta * self.height)
+
+    @property
+    def axis_aligned_height(self):
+        return (self._cos_theta * self.height + self._sin_theta * self.width)
+
+    def equivalent(self, other, offset):
+        """Is this the same as the other rect, ignoring the offset?"""
+
+        if not isinstance(other, Rectangle):
+            return False
+
+        if self.width != other.width or self.height != other.height or self.rotation != other.rotation or self.hole_diameter != other.hole_diameter:
+            return False
+
+        equiv_position = tuple(map(add, other.position, offset))
+
+        return nearly_equal(self.position, equiv_position)
+
+
+class Diamond(Primitive):
+    """
+    """
+
+    def __init__(self, position, width, height, **kwargs):
+        super(Diamond, self).__init__(**kwargs)
+        validate_coordinates(position)
+        self._position = position
+        self._width = width
+        self._height = height
+        self._to_convert = ['position', 'width', 'height']
+
+    @property
+    def flashed(self):
+        return True
+
+    @property
+    def position(self):
+        return self._position
+
+    @position.setter
+    def position(self, value):
+        self._changed()
+        self._position = value
+
+    @property
+    def width(self):
+        return self._width
+
+    @width.setter
+    def width(self, value):
+        self._changed()
+        self._width = value
+
+    @property
+    def height(self):
+        return self._height
+
+    @height.setter
+    def height(self, value):
+        self._changed()
+        self._height = value
+
+    @property
+    def bounding_box(self):
+        if self._bounding_box is None:
+            ll = (self.position[0] - (self.axis_aligned_width / 2.),
+                  self.position[1] - (self.axis_aligned_height / 2.))
+            ur = (self.position[0] + (self.axis_aligned_width / 2.),
+                  self.position[1] + (self.axis_aligned_height / 2.))
+            self._bounding_box = ((ll[0], ur[0]), (ll[1], ur[1]))
+        return self._bounding_box
+
+    @property
+    def vertices(self):
+        if self._vertices is None:
+            delta_w = self.width / 2.
+            delta_h = self.height / 2.
+            top = (self.position[0], (self.position[1] + delta_h))
+            right = ((self.position[0] + delta_w), self.position[1])
+            bottom = (self.position[0], (self.position[1] - delta_h))
+            left = ((self.position[0] - delta_w), self.position[1])
+            self._vertices = [(((x * self._cos_theta) - (y * self._sin_theta)),
+                               ((x * self._sin_theta) + (y * self._cos_theta)))
+                              for x, y in [top, right, bottom, left]]
+        return self._vertices
+
+    @property
+    def axis_aligned_width(self):
+        return (self._cos_theta * self.width + self._sin_theta * self.height)
+
+    @property
+    def axis_aligned_height(self):
+        return (self._cos_theta * self.height + self._sin_theta * self.width)
+
+
+class ChamferRectangle(Primitive):
+    """
+    """
+    def __init__(self, position, width, height, chamfer, corners=None, **kwargs):
+        super(ChamferRectangle, self).__init__(**kwargs)
+        validate_coordinates(position)
+        self._position = position
+        self._width = width
+        self._height = height
+        self._chamfer = chamfer
+        self._corners = corners if corners is not None else [True] * 4
+        self._to_convert = ['position', 'width', 'height', 'chamfer']
+
+    @property
+    def flashed(self):
+        return True
+
+    @property
+    def position(self):
+        return self._position
+
+    @position.setter
+    def position(self, value):
+        self._changed()
+        self._position = value
+
+    @property
+    def width(self):
+        return self._width
+
+    @width.setter
+    def width(self, value):
+        self._changed()
+        self._width = value
+
+    @property
+    def height(self):
+        return self._height
+
+    @height.setter
+    def height(self, value):
+        self._changed()
+        self._height = value
+
+    @property
+    def chamfer(self):
+        return self._chamfer
+
+    @chamfer.setter
+    def chamfer(self, value):
+        self._changed()
+        self._chamfer = value
+
+    @property
+    def corners(self):
+        return self._corners
+
+    @corners.setter
+    def corners(self, value):
+        self._changed()
+        self._corners = value
+
+    @property
+    def bounding_box(self):
+        if self._bounding_box is None:
+            ll = (self.position[0] - (self.axis_aligned_width / 2.),
+                  self.position[1] - (self.axis_aligned_height / 2.))
+            ur = (self.position[0] + (self.axis_aligned_width / 2.),
+                  self.position[1] + (self.axis_aligned_height / 2.))
+            self._bounding_box = ((ll[0], ur[0]), (ll[1], ur[1]))
+        return self._bounding_box
+
+    @property
+    def vertices(self):
+        if self._vertices is None:
+            vertices = []
+            delta_w = self.width / 2.
+            delta_h = self.height / 2.
+            # order is UR, UL, LL, LR
+            rect_corners = [
+                ((self.position[0] + delta_w), (self.position[1] + delta_h)),
+                ((self.position[0] - delta_w), (self.position[1] + delta_h)),
+                ((self.position[0] - delta_w), (self.position[1] - delta_h)),
+                ((self.position[0] + delta_w), (self.position[1] - delta_h))
+            ]
+            for idx, corner, chamfered in enumerate((rect_corners, self.corners)):
+                x, y = corner
+                if chamfered:
+                    if idx == 0:
+                        vertices.append((x - self.chamfer, y))
+                        vertices.append((x, y - self.chamfer))
+                    elif idx == 1:
+                        vertices.append((x + self.chamfer, y))
+                        vertices.append((x, y - self.chamfer))
+                    elif idx == 2:
+                        vertices.append((x + self.chamfer, y))
+                        vertices.append((x, y + self.chamfer))
+                    elif idx == 3:
+                        vertices.append((x - self.chamfer, y))
+                        vertices.append((x, y + self.chamfer))
+                else:
+                    vertices.append(corner)
+            self._vertices = [((x * self._cos_theta - y * self._sin_theta),
+                               (x * self._sin_theta + y * self._cos_theta))
+                              for x, y in vertices]
+        return self._vertices
+
+    @property
+    def axis_aligned_width(self):
+        return (self._cos_theta * self.width +
+                self._sin_theta * self.height)
+
+    @property
+    def axis_aligned_height(self):
+        return (self._cos_theta * self.height +
+                self._sin_theta * self.width)
+
+
+class RoundRectangle(Primitive):
+    """
+    """
+
+    def __init__(self, position, width, height, radius, corners, **kwargs):
+        super(RoundRectangle, self).__init__(**kwargs)
+        validate_coordinates(position)
+        self._position = position
+        self._width = width
+        self._height = height
+        self._radius = radius
+        self._corners = corners
+        self._to_convert = ['position', 'width', 'height', 'radius']
+
+    @property
+    def flashed(self):
+        return True
+
+    @property
+    def position(self):
+        return self._position
+
+    @position.setter
+    def position(self, value):
+        self._changed()
+        self._position = value
+
+    @property
+    def width(self):
+        return self._width
+
+    @width.setter
+    def width(self, value):
+        self._changed()
+        self._width = value
+
+    @property
+    def height(self):
+        return self._height
+
+    @height.setter
+    def height(self, value):
+        self._changed()
+        self._height = value
+
+    @property
+    def radius(self):
+        return self._radius
+
+    @radius.setter
+    def radius(self, value):
+        self._changed()
+        self._radius = value
+
+    @property
+    def corners(self):
+        return self._corners
+
+    @corners.setter
+    def corners(self, value):
+        self._changed()
+        self._corners = value
+
+    @property
+    def bounding_box(self):
+        if self._bounding_box is None:
+            ll = (self.position[0] - (self.axis_aligned_width / 2.),
+                  self.position[1] - (self.axis_aligned_height / 2.))
+            ur = (self.position[0] + (self.axis_aligned_width / 2.),
+                  self.position[1] + (self.axis_aligned_height / 2.))
+            self._bounding_box = ((ll[0], ur[0]), (ll[1], ur[1]))
+        return self._bounding_box
+
+    @property
+    def axis_aligned_width(self):
+        return (self._cos_theta * self.width +
+                self._sin_theta * self.height)
+
+    @property
+    def axis_aligned_height(self):
+        return (self._cos_theta * self.height +
+                self._sin_theta * self.width)
+
+
+class Obround(Primitive):
+    """
+    """
+
+    def __init__(self, position, width, height, hole_diameter=0, **kwargs):
+        super(Obround, self).__init__(**kwargs)
+        validate_coordinates(position)
+        self._position = position
+        self._width = width
+        self._height = height
+        self.hole_diameter = hole_diameter
+        self._to_convert = ['position', 'width', 'height', 'hole_diameter']
+
+    @property
+    def flashed(self):
+        return True
+
+    @property
+    def position(self):
+        return self._position
+
+    @position.setter
+    def position(self, value):
+        self._changed()
+        self._position = value
+
+    @property
+    def width(self):
+        return self._width
+
+    @width.setter
+    def width(self, value):
+        self._changed()
+        self._width = value
+
+    @property
+    def height(self):
+        return self._height
+
+    @height.setter
+    def height(self, value):
+        self._changed()
+        self._height = value
+
+    @property
+    def hole_radius(self):
+        """The radius of the hole. If there is no hole, returns None"""
+        if self.hole_diameter != None:
+            return self.hole_diameter / 2.
+
+        return None
+
+    @property
+    def orientation(self):
+        return 'vertical' if self.height > self.width else 'horizontal'
+
+    @property
+    def bounding_box(self):
+        if self._bounding_box is None:
+            ll = (self.position[0] - (self.axis_aligned_width / 2.),
+                  self.position[1] - (self.axis_aligned_height / 2.))
+            ur = (self.position[0] + (self.axis_aligned_width / 2.),
+                  self.position[1] + (self.axis_aligned_height / 2.))
+            self._bounding_box = ((ll[0], ur[0]), (ll[1], ur[1]))
+        return self._bounding_box
+
+    @property
+    def subshapes(self):
+        if self.orientation == 'vertical':
+            circle1 = Circle((self.position[0], self.position[1] +
+                              (self.height - self.width) / 2.), self.width)
+            circle2 = Circle((self.position[0], self.position[1] -
+                              (self.height - self.width) / 2.), self.width)
+            rect = Rectangle(self.position, self.width,
+                             (self.height - self.width))
+        else:
+            circle1 = Circle((self.position[0]
+                              - (self.height - self.width) / 2.,
+                              self.position[1]), self.height)
+            circle2 = Circle((self.position[0]
+                              + (self.height - self.width) / 2.,
+                              self.position[1]), self.height)
+            rect = Rectangle(self.position, (self.width - self.height),
+                             self.height)
+        return {'circle1': circle1, 'circle2': circle2, 'rectangle': rect}
+
+    @property
+    def axis_aligned_width(self):
+        return (self._cos_theta * self.width +
+                self._sin_theta * self.height)
+
+    @property
+    def axis_aligned_height(self):
+        return (self._cos_theta * self.height +
+                self._sin_theta * self.width)
+
+
+class Polygon(Primitive):
+    """
+    Polygon flash defined by a set number of sides.
+    """
+    def __init__(self, position, sides, radius, hole_diameter, **kwargs):
+        super(Polygon, self).__init__(**kwargs)
+        validate_coordinates(position)
+        self._position = position
+        self.sides = sides
+        self._radius = radius
+        self.hole_diameter = hole_diameter
+        self._to_convert = ['position', 'radius', 'hole_diameter']
+
+    @property
+    def flashed(self):
+        return True
+
+    @property
+    def diameter(self):
+        return self.radius * 2
+
+    @property
+    def hole_radius(self):
+        if self.hole_diameter != None:
+            return self.hole_diameter / 2.
+        return None
+
+    @property
+    def position(self):
+        return self._position
+
+    @position.setter
+    def position(self, value):
+        self._changed()
+        self._position = value
+
+    @property
+    def radius(self):
+        return self._radius
+
+    @radius.setter
+    def radius(self, value):
+        self._changed()
+        self._radius = value
+
+    @property
+    def bounding_box(self):
+        if self._bounding_box is None:
+            min_x = self.position[0] - self.radius
+            max_x = self.position[0] + self.radius
+            min_y = self.position[1] - self.radius
+            max_y = self.position[1] + self.radius
+            self._bounding_box = ((min_x, max_x), (min_y, max_y))
+        return self._bounding_box
+
+    def offset(self, x_offset=0, y_offset=0):
+        self.position = tuple(map(add, self.position, (x_offset, y_offset)))
+
+    @property
+    def vertices(self):
+
+        offset = self.rotation
+        da = 360.0 / self.sides
+
+        points = []
+        for i in xrange(self.sides):
+            points.append(rotate_point((self.position[0] + self.radius, self.position[1]), offset + da * i, self.position))
+
+        return points
+
+    @property
+    def vertices(self):
+        if self._vertices is None:
+            theta = math.radians(360/self.sides)
+            vertices = [(self.position[0] + (math.cos(theta * side) * self.radius),
+                         self.position[1] + (math.sin(theta * side) * self.radius))
+                        for side in range(self.sides)]
+            self._vertices = [(((x * self._cos_theta) - (y * self._sin_theta)),
+                               ((x * self._sin_theta) + (y * self._cos_theta)))
+                              for x, y in vertices]
+        return self._vertices
+
+    def equivalent(self, other, offset):
+        """
+        Is this the outline the same as the other, ignoring the position offset?
+        """
+
+        # Quick check if it even makes sense to compare them
+        if type(self) != type(other) or self.sides != other.sides or self.radius != other.radius:
+            return False
+
+        equiv_pos = tuple(map(add, other.position, offset))
+
+        return nearly_equal(self.position, equiv_pos)
+
+
+class AMGroup(Primitive):
+    """
+    """
+    def __init__(self, amprimitives, stmt = None, **kwargs):
+        """
+
+        stmt : The original statment that generated this, since it is really hard to re-generate from primitives
+        """
+        super(AMGroup, self).__init__(**kwargs)
+
+        self.primitives = []
+        for amprim in amprimitives:
+            prim = amprim.to_primitive(self.units)
+            if isinstance(prim, list):
+                for p in prim:
+                    self.primitives.append(p)
+            elif prim:
+                self.primitives.append(prim)
+        self._position = None
+        self._to_convert = ['_position', 'primitives']
+        self.stmt = stmt
+
+    def to_inch(self):
+        if self.units == 'metric':
+            super(AMGroup, self).to_inch()
+
+            # If we also have a stmt, convert that too
+            if self.stmt:
+                self.stmt.to_inch()
+
+
+    def to_metric(self):
+        if self.units == 'inch':
+            super(AMGroup, self).to_metric()
+
+            # If we also have a stmt, convert that too
+            if self.stmt:
+                self.stmt.to_metric()
+
+    @property
+    def flashed(self):
+        return True
+
+    @property
+    def bounding_box(self):
+        # TODO Make this cached like other items
+        xlims, ylims = zip(*[p.bounding_box for p in self.primitives])
+        minx, maxx = zip(*xlims)
+        miny, maxy = zip(*ylims)
+        min_x = min(minx)
+        max_x = max(maxx)
+        min_y = min(miny)
+        max_y = max(maxy)
+        return ((min_x, max_x), (min_y, max_y))
+
+    @property
+    def position(self):
+        return self._position
+
+    def offset(self, x_offset=0, y_offset=0):
+        self._position = tuple(map(add, self._position, (x_offset, y_offset)))
+
+        for primitive in self.primitives:
+            primitive.offset(x_offset, y_offset)
+
+    @position.setter
+    def position(self, new_pos):
+        '''
+        Sets the position of the AMGroup.
+        This offset all of the objects by the specified distance.
+        '''
+
+        if self._position:
+            dx = new_pos[0] - self._position[0]
+            dy = new_pos[1] - self._position[1]
+        else:
+            dx = new_pos[0]
+            dy = new_pos[1]
+
+        for primitive in self.primitives:
+            primitive.offset(dx, dy)
+
+        self._position = new_pos
+
+    def equivalent(self, other, offset):
+        '''
+        Is this the macro group the same as the other, ignoring the position offset?
+        '''
+
+        if len(self.primitives) != len(other.primitives):
+            return False
+
+        # We know they have the same number of primitives, so now check them all
+        for i in range(0, len(self.primitives)):
+            if not self.primitives[i].equivalent(other.primitives[i], offset):
+                return False
+
+        # If we didn't find any differences, then they are the same
+        return True
+
+class Outline(Primitive):
+    """
+    Outlines only exist as the rendering for a apeture macro outline.
+    They don't exist outside of AMGroup objects
+    """
+
+    def __init__(self, primitives, **kwargs):
+        super(Outline, self).__init__(**kwargs)
+        self.primitives = primitives
+        self._to_convert = ['primitives']
+
+        if self.primitives[0].start != self.primitives[-1].end:
+            raise ValueError('Outline must be closed')
+
+    @property
+    def flashed(self):
+        return True
+
+    @property
+    def bounding_box(self):
+        if self._bounding_box is None:
+            xlims, ylims = zip(*[p.bounding_box for p in self.primitives])
+            minx, maxx = zip(*xlims)
+            miny, maxy = zip(*ylims)
+            min_x = min(minx)
+            max_x = max(maxx)
+            min_y = min(miny)
+            max_y = max(maxy)
+            self._bounding_box = ((min_x, max_x), (min_y, max_y))
+        return self._bounding_box
+
+    def offset(self, x_offset=0, y_offset=0):
+        self._changed()
+        for p in self.primitives:
+            p.offset(x_offset, y_offset)
+
+    @property
+    def vertices(self):
+        if self._vertices is None:
+            theta = math.radians(360/self.sides)
+            vertices = [(self.position[0] + (math.cos(theta * side) * self.radius),
+                         self.position[1] + (math.sin(theta * side) * self.radius))
+                        for side in range(self.sides)]
+            self._vertices = [(((x * self._cos_theta) - (y * self._sin_theta)),
+                               ((x * self._sin_theta) + (y * self._cos_theta)))
+                              for x, y in vertices]
+        return self._vertices
+
+    @property
+    def width(self):
+        bounding_box = self.bounding_box()
+        return bounding_box[0][1] - bounding_box[0][0]
+
+    def equivalent(self, other, offset):
+        '''
+        Is this the outline the same as the other, ignoring the position offset?
+        '''
+
+        # Quick check if it even makes sense to compare them
+        if type(self) != type(other) or len(self.primitives) != len(other.primitives):
+            return False
+
+        for i in range(0, len(self.primitives)):
+            if not self.primitives[i].equivalent(other.primitives[i], offset):
+                return False
+
+        return True
+
+class Region(Primitive):
+    """
+    """
+
+    def __init__(self, primitives, **kwargs):
+        super(Region, self).__init__(**kwargs)
+        self.primitives = primitives
+        self._to_convert = ['primitives']
+
+    @property
+    def flashed(self):
+        return False
+
+    @property
+    def bounding_box(self):
+        if self._bounding_box is None:
+            xlims, ylims = zip(*[p.bounding_box_no_aperture for p in self.primitives])
+            minx, maxx = zip(*xlims)
+            miny, maxy = zip(*ylims)
+            min_x = min(minx)
+            max_x = max(maxx)
+            min_y = min(miny)
+            max_y = max(maxy)
+            self._bounding_box = ((min_x, max_x), (min_y, max_y))
+        return self._bounding_box
+
+    def offset(self, x_offset=0, y_offset=0):
+        self._changed()
+        for p in self.primitives:
+            p.offset(x_offset, y_offset)
+
+
+class RoundButterfly(Primitive):
+    """ A circle with two diagonally-opposite quadrants removed
+    """
+
+    def __init__(self, position, diameter, **kwargs):
+        super(RoundButterfly, self).__init__(**kwargs)
+        validate_coordinates(position)
+        self.position = position
+        self.diameter = diameter
+        self._to_convert = ['position', 'diameter']
+
+        # TODO This does not reset bounding box correctly
+
+    @property
+    def flashed(self):
+        return True
+
+    @property
+    def radius(self):
+        return self.diameter / 2.
+
+    @property
+    def bounding_box(self):
+        if self._bounding_box is None:
+            min_x = self.position[0] - self.radius
+            max_x = self.position[0] + self.radius
+            min_y = self.position[1] - self.radius
+            max_y = self.position[1] + self.radius
+            self._bounding_box = ((min_x, max_x), (min_y, max_y))
+        return self._bounding_box
+
+
+class SquareButterfly(Primitive):
+    """ A square with two diagonally-opposite quadrants removed
+    """
+
+    def __init__(self, position, side, **kwargs):
+        super(SquareButterfly, self).__init__(**kwargs)
+        validate_coordinates(position)
+        self.position = position
+        self.side = side
+        self._to_convert = ['position', 'side']
+
+        # TODO This does not reset bounding box correctly
+
+    @property
+    def flashed(self):
+        return True
+
+    @property
+    def bounding_box(self):
+        if self._bounding_box is None:
+            min_x = self.position[0] - (self.side / 2.)
+            max_x = self.position[0] + (self.side / 2.)
+            min_y = self.position[1] - (self.side / 2.)
+            max_y = self.position[1] + (self.side / 2.)
+            self._bounding_box = ((min_x, max_x), (min_y, max_y))
+        return self._bounding_box
+
+
+class Donut(Primitive):
+    """ A Shape with an identical concentric shape removed from its center
+    """
+
+    def __init__(self, position, shape, inner_diameter,
+                 outer_diameter, **kwargs):
+        super(Donut, self).__init__(**kwargs)
+        validate_coordinates(position)
+        self.position = position
+        if shape not in ('round', 'square', 'hexagon', 'octagon'):
+            raise ValueError(
+                'Valid shapes are round, square, hexagon or octagon')
+        self.shape = shape
+        if inner_diameter >= outer_diameter:
+            raise ValueError(
+                'Outer diameter must be larger than inner diameter.')
+        self.inner_diameter = inner_diameter
+        self.outer_diameter = outer_diameter
+        if self.shape in ('round', 'square', 'octagon'):
+            self.width = outer_diameter
+            self.height = outer_diameter
+        else:
+            # Hexagon
+            self.width = 0.5 * math.sqrt(3.) * outer_diameter
+            self.height = outer_diameter
+
+        self._to_convert = ['position', 'width',
+                            'height', 'inner_diameter', 'outer_diameter']
+
+        # TODO This does not reset bounding box correctly
+
+    @property
+    def flashed(self):
+        return True
+
+    @property
+    def lower_left(self):
+        return (self.position[0] - (self.width / 2.),
+                self.position[1] - (self.height / 2.))
+
+    @property
+    def upper_right(self):
+        return (self.position[0] + (self.width / 2.),
+                self.position[1] + (self.height / 2.))
+
+    @property
+    def bounding_box(self):
+        if self._bounding_box is None:
+            ll = (self.position[0] - (self.width / 2.),
+                  self.position[1] - (self.height / 2.))
+            ur = (self.position[0] + (self.width / 2.),
+                  self.position[1] + (self.height / 2.))
+            self._bounding_box = ((ll[0], ur[0]), (ll[1], ur[1]))
+        return self._bounding_box
+
+
+class SquareRoundDonut(Primitive):
+    """ A Square with a circular cutout in the center
+    """
+
+    def __init__(self, position, inner_diameter, outer_diameter, **kwargs):
+        super(SquareRoundDonut, self).__init__(**kwargs)
+        validate_coordinates(position)
+        self.position = position
+        if inner_diameter >= outer_diameter:
+            raise ValueError(
+                'Outer diameter must be larger than inner diameter.')
+        self.inner_diameter = inner_diameter
+        self.outer_diameter = outer_diameter
+        self._to_convert = ['position', 'inner_diameter', 'outer_diameter']
+
+    @property
+    def flashed(self):
+        return True
+
+    @property
+    def bounding_box(self):
+        if self._bounding_box is None:
+            ll = tuple([c - self.outer_diameter / 2. for c in self.position])
+            ur = tuple([c + self.outer_diameter / 2. for c in self.position])
+            self._bounding_box = ((ll[0], ur[0]), (ll[1], ur[1]))
+        return self._bounding_box
+
+
+class Drill(Primitive):
+    """ A drill hole
+    """
+    def __init__(self, position, diameter, hit, **kwargs):
+        super(Drill, self).__init__('dark', **kwargs)
+        validate_coordinates(position)
+        self._position = position
+        self._diameter = diameter
+        self.hit = hit
+        self._to_convert = ['position', 'diameter', 'hit']
+
+        # TODO Ths won't handle the hit updates correctly
+
+    @property
+    def flashed(self):
+        return False
+
+    @property
+    def position(self):
+        return self._position
+
+    @position.setter
+    def position(self, value):
+        self._changed()
+        self._position = value
+
+    @property
+    def diameter(self):
+        return self._diameter
+
+    @diameter.setter
+    def diameter(self, value):
+        self._changed()
+        self._diameter = value
+
+    @property
+    def radius(self):
+        return self.diameter / 2.
+
+    @property
+    def bounding_box(self):
+        if self._bounding_box is None:
+            min_x = self.position[0] - self.radius
+            max_x = self.position[0] + self.radius
+            min_y = self.position[1] - self.radius
+            max_y = self.position[1] + self.radius
+            self._bounding_box = ((min_x, max_x), (min_y, max_y))
+        return self._bounding_box
+
+    def offset(self, x_offset=0, y_offset=0):
+        self._changed()
+        self.position = tuple(map(add, self.position, (x_offset, y_offset)))
+
+    def __str__(self):
+        return '<Drill %f (%f, %f) [%s]>' % (self.diameter, self.position[0], self.position[1], self.hit)
+
+
+class Slot(Primitive):
+    """ A drilled slot
+    """
+    def __init__(self, start, end, diameter, hit, **kwargs):
+        super(Slot, self).__init__('dark', **kwargs)
+        validate_coordinates(start)
+        validate_coordinates(end)
+        self.start = start
+        self.end = end
+        self.diameter = diameter
+        self.hit = hit
+        self._to_convert = ['start', 'end', 'diameter', 'hit']
+
+        # TODO this needs to use cached bounding box
+
+    @property
+    def flashed(self):
+        return False
+
+    def bounding_box(self):
+        if self._bounding_box is None:
+            ll = tuple([c - self.outer_diameter / 2. for c in self.position])
+            ur = tuple([c + self.outer_diameter / 2. for c in self.position])
+            self._bounding_box = ((ll[0], ur[0]), (ll[1], ur[1]))
+        return self._bounding_box
+
+    def offset(self, x_offset=0, y_offset=0):
+        self.start = tuple(map(add, self.start, (x_offset, y_offset)))
+        self.end = tuple(map(add, self.end, (x_offset, y_offset)))
+
+
+class TestRecord(Primitive):
+    """ Netlist Test record
+    """
+
+    def __init__(self, position, net_name, layer, **kwargs):
+        super(TestRecord, self).__init__(**kwargs)
+        validate_coordinates(position)
+        self.position = position
+        self.net_name = net_name
+        self.layer = layer
+        self._to_convert = ['position']