--- conflicted
+++ resolved
@@ -38,13 +38,9 @@
 .idea/misc.xml
 .idea
 
-<<<<<<< HEAD
-# Komodo
+# Komodo Files
 *.komodoproject
 
-# OS
-=======
 # OS Files
->>>>>>> d0eedf3d
 .DS_Store
 Thumbs.db